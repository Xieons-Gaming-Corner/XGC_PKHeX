--- conflicted
+++ resolved
@@ -1,2536 +1,3 @@
-<<<<<<< HEAD
-﻿using System;
-using System.Collections.Generic;
-using System.Linq;
-using static PKHeX.Core.CheckStrings;
-
-namespace PKHeX.Core
-{
-    public enum Severity
-    {
-        Indeterminate = -2,
-        Invalid = -1,
-        Fishy = 0,
-        Valid = 1,
-        NotImplemented = 2,
-    }
-    internal enum CheckIdentifier
-    {
-        Move,
-        RelearnMove,
-        Encounter,
-        History,
-        ECPID,
-        Shiny,
-        EC,
-        PID,
-        Gender,
-        EVs,
-        Language,
-        Nickname,
-        Trainer,
-        IVs,
-        None,
-        Level,
-        Ball,
-        Memory,
-        Geography,
-        Form,
-        Egg,
-        Misc,
-        Fateful,
-        Ribbon,
-        Training,
-        Ability,
-        Evolution,
-        Special
-    }
-    public class CheckResult
-    {
-        internal readonly Severity Judgement = Severity.Valid;
-        internal string Comment = V;
-        public bool Valid => Judgement >= Severity.Fishy;
-        public bool Flag;
-        internal readonly CheckIdentifier Identifier;
-
-        internal CheckResult(CheckIdentifier i) { Identifier = i; }
-        internal CheckResult(Severity s, string c, CheckIdentifier i)
-        {
-            Judgement = s;
-            Comment = c;
-            Identifier = i;
-        }
-    }
-    public partial class LegalityAnalysis
-    {
-        private void verifyGender()
-        {
-            if (pkm.PersonalInfo.Gender == 255 && pkm.Gender != 2)
-            {
-                AddLine(Severity.Invalid, V203, CheckIdentifier.Gender);
-                // return;
-            }
-        }
-        private void verifyItem()
-        {
-            if (!Legal.getHeldItemAllowed(pkm.Format, pkm.HeldItem))
-                AddLine(Severity.Invalid, V204, CheckIdentifier.Form);
-        }
-        private void verifyECPID()
-        {
-            if (pkm.EncryptionConstant == 0)
-                AddLine(Severity.Fishy, V201, CheckIdentifier.EC);
-
-            if (pkm.PID == 0)
-                AddLine(Severity.Fishy, V207, CheckIdentifier.PID);
-
-            if (pkm.GenNumber >= 6 && pkm.PID == pkm.EncryptionConstant)
-                AddLine(Severity.Fishy, V208, CheckIdentifier.PID);
-
-            if (EncounterType == typeof (EncounterStatic))
-            {
-                var enc = (EncounterStatic) EncounterMatch;
-                if (enc.Shiny != null && (bool) enc.Shiny ^ pkm.IsShiny)
-                {
-                    AddLine(Severity.Invalid, V209, CheckIdentifier.Shiny);
-                    return;
-                }
-            }
-
-            int wIndex = Array.IndexOf(Legal.WurmpleEvolutions, pkm.Species);
-            if (pkm.GenNumber >= 6)
-            {
-                // Wurmple -> Silcoon/Cascoon
-                if (wIndex > -1)
-                {
-                    // Check if Wurmple was the origin (only Egg and Wild Encounter)
-                    if (pkm.WasEgg || (EncounterType == typeof(EncounterSlot[]) && (EncounterMatch as EncounterSlot[]).All(slot => slot.Species == 265)))
-                        if ((pkm.EncryptionConstant >> 16)%10/5 != wIndex/2)
-                        {
-                            AddLine(Severity.Invalid, V210, CheckIdentifier.EC);
-                            return;
-                        }
-                }
-                else if (pkm.Species == 265)
-                {
-                    AddLine(Severity.Valid, string.Format(V212, (pkm.EncryptionConstant >> 16)%10/5 == 0 ? V213 : V214), CheckIdentifier.EC);
-                }
-                
-                int xor = pkm.TSV ^ pkm.PSV;
-                if (xor < 16 && xor >= 8 && (pkm.PID ^ 0x80000000) == pkm.EncryptionConstant)
-                {
-                    AddLine(Severity.Fishy, V211, CheckIdentifier.EC);
-                    return;
-                }
-            }
-            
-            // abort if specimen wasn't transferred x->6
-            if (pkm.Format < 6 || !(3 <= pkm.GenNumber && pkm.GenNumber <= 5))
-                return;
-
-            // When transferred to Generation 6, the Encryption Constant is copied from the PID.
-            // The PID is then checked to see if it becomes shiny with the new Shiny rules (>>4 instead of >>3)
-            // If the PID is nonshiny->shiny, the top bit is flipped.
-
-            // Check to see if the PID and EC are properly configured.
-            bool xorPID = ((pkm.TID ^ pkm.SID ^ (int)(pkm.PID & 0xFFFF) ^ (int)(pkm.PID >> 16)) & ~0x7) == 8;
-            bool valid = xorPID
-                ? pkm.EncryptionConstant == (pkm.PID ^ 0x8000000)
-                : pkm.EncryptionConstant == pkm.PID;
-
-            if (!valid)
-            {
-                AddLine(Severity.Invalid,
-                    xorPID 
-                    ? V215
-                    : V216, CheckIdentifier.ECPID);
-            }
-        }
-        private void verifyNickname()
-        {
-            // If the Pokémon is not nicknamed, it should match one of the language strings.
-            if (pkm.Nickname.Length == 0)
-            {
-                AddLine(Severity.Invalid, V2, CheckIdentifier.Nickname);
-                return;
-            }
-            if (pkm.Species > PKX.SpeciesLang[0].Length)
-            {
-                AddLine(Severity.Indeterminate, V3, CheckIdentifier.Nickname);
-                return;
-            }
-
-            if (pkm.VC)
-            {
-                string pk = pkm.Nickname;
-                var langset = PKX.SpeciesLang.FirstOrDefault(s => s.Contains(pk)) ?? PKX.SpeciesLang[2];
-                int lang = Array.IndexOf(PKX.SpeciesLang, langset);
-
-                if (pk.Length > (lang == 2 ? 10 : 5))
-                    AddLine(Severity.Invalid, V1, CheckIdentifier.Nickname);
-            }
-
-            if (!Encounter.Valid)
-                return;
-
-            if (pkm.Format <= 6 && pkm.Language > 8)
-            {
-                AddLine(Severity.Indeterminate, V4, CheckIdentifier.Language);
-                return;
-            }
-            if (pkm.Format <= 7 && pkm.Language > 10)
-            {
-                AddLine(Severity.Indeterminate, V5, CheckIdentifier.Language);
-                return;
-            }
-
-            if (EncounterType == typeof(EncounterTrade))
-            {
-                string[] validOT = new string[0];
-                int index = -1;
-                if (pkm.XY)
-                {
-                    validOT = Legal.TradeXY[pkm.Language];
-                    index = Array.IndexOf(Legal.TradeGift_XY, EncounterMatch);
-                }
-                else if (pkm.AO)
-                {
-                    validOT = Legal.TradeAO[pkm.Language];
-                    index = Array.IndexOf(Legal.TradeGift_AO, EncounterMatch);
-                }
-                else if (pkm.SM)
-                {
-                    // TODO
-                    AddLine(Severity.Valid, V194, CheckIdentifier.Nickname);
-                    return;
-                }
-                else if (pkm.Format <= 2 || pkm.VC)
-                {
-                    var et = EncounterOriginal as EncounterTrade;
-                    if (et?.TID == 0) // Gen1 Trade
-                    {
-                        if (!Legal.getEncounterTrade1Valid(pkm))
-                            AddLine(Severity.Invalid, V10, CheckIdentifier.Trainer);
-                    }
-                    else // Gen2
-                    {
-                        return; // already checked all relevant properties when fetching with getValidEncounterTradeVC2
-                    }
-                    return;
-                }
-
-                if (validOT.Length == 0)
-                {
-                    AddLine(Severity.Indeterminate, V7, CheckIdentifier.Trainer);
-                    return;
-                }
-                if (index == -1 || validOT.Length < index*2)
-                {
-                    AddLine(Severity.Indeterminate, V8, CheckIdentifier.Trainer);
-                    return;
-                }
-
-                string nick = validOT[index];
-                string OT = validOT[validOT.Length/2 + index];
-
-                if (nick != pkm.Nickname)
-                    AddLine(Severity.Fishy, V9, CheckIdentifier.Nickname);
-                else if (OT != pkm.OT_Name)
-                    AddLine(Severity.Invalid, V10, CheckIdentifier.Trainer);
-                else
-                    AddLine(Severity.Valid, V11, CheckIdentifier.Nickname);
-
-                return;
-            }
-
-            if (pkm.IsEgg)
-            {
-                if (!pkm.IsNicknamed && (pkm.Format != 7))
-                    AddLine(Severity.Invalid, V12, CheckIdentifier.Egg);
-                else if (PKX.SpeciesLang[pkm.Language][0] != pkm.Nickname)
-                    AddLine(Severity.Invalid, V13, CheckIdentifier.Egg);
-                else
-                    AddLine(Severity.Valid, V14, CheckIdentifier.Egg);
-
-                return;
-            }
-
-            string nickname = pkm.Nickname.Replace("'", "’");
-            if (pkm.IsNicknamed)
-            {
-                for (int i = 0; i < PKX.SpeciesLang.Length; i++)
-                {
-                    string[] lang = PKX.SpeciesLang[i];
-                    int index = Array.IndexOf(lang, nickname);
-                    if (index < 0)
-                        continue;
-
-                    AddLine(Severity.Fishy, index == pkm.Species && i != pkm.Language
-                        ? V15
-                        : V16, CheckIdentifier.Nickname);
-                    return;
-                }
-                AddLine(Severity.Valid, V17, CheckIdentifier.Nickname);
-            }
-            else if (pkm.Format < 3)
-            {
-                // pk1/pk2 IsNicknamed getter checks for match, logic should only reach here if matches.
-                AddLine(Severity.Valid, V18, CheckIdentifier.Nickname);
-            }
-            else
-            {
-                // Can't have another language name if it hasn't evolved or wasn't a language-traded egg.
-                bool match = PKX.getSpeciesNameGeneration(pkm.Species, pkm.Language, pkm.Format) == nickname;
-                match |= (pkm.WasTradedEgg || Legal.getHasEvolved(pkm)) && PKX.getIsNicknamedAnyLanguage(pkm.Species, nickname, pkm.Format);
-
-                if (!match)
-                {
-                    if ((EncounterMatch as MysteryGift)?.CardID == 2046 && (pkm.SID << 16 | pkm.TID) == 0x79F57B49)
-                        AddLine(Severity.Valid, V19, CheckIdentifier.Nickname);
-                    else
-                        AddLine(Severity.Invalid, V20, CheckIdentifier.Nickname);
-                }
-                else
-                    AddLine(Severity.Valid, V18, CheckIdentifier.Nickname);
-            }
-        }
-        private void verifyEVs()
-        {
-            var evs = pkm.EVs;
-            int sum = evs.Sum();
-            if (pkm.IsEgg && sum > 0)
-                AddLine(Severity.Invalid, V22, CheckIdentifier.EVs);
-            else if (sum == 0 && pkm.Stat_Level - pkm.Met_Level > 0)
-                AddLine(Severity.Fishy, V23, CheckIdentifier.EVs);
-            else if (sum == 508)
-                AddLine(Severity.Fishy, V24, CheckIdentifier.EVs);
-            else if (sum > 510)
-                AddLine(Severity.Invalid, V25, CheckIdentifier.EVs);
-            else if (pkm.Format >= 6 && evs.Any(ev => ev > 252))
-                AddLine(Severity.Invalid, V26, CheckIdentifier.EVs);
-            else if (evs.All(ev => pkm.EVs[0] == ev) && evs[0] != 0)
-                AddLine(Severity.Fishy, V27, CheckIdentifier.EVs);
-        }
-        private void verifyIVs()
-        {
-            var e = EncounterMatch as EncounterStatic;
-            if ((EncounterMatch as EncounterStatic)?.IV3 == true)
-            {
-                int IVCount = 3;
-                if (e.Version == GameVersion.RBY && pkm.Species == 151)
-                    IVCount = 5; // VC Mew
-                if (pkm.IVs.Count(iv => iv == 31) < IVCount)
-                {
-                    AddLine(Severity.Invalid, string.Format(V28, IVCount), CheckIdentifier.IVs);
-                    return;
-                }
-            }
-            if ((EncounterMatch as EncounterSlot[])?.All(slot => slot.Type == SlotType.FriendSafari) == true)
-            {
-                if (pkm.IVs.Count(iv => iv == 31) < 2)
-                {
-                    AddLine(Severity.Invalid, V29, CheckIdentifier.IVs);
-                    return;
-                }
-            }
-            if (EncounterIsMysteryGift)
-            {
-                int[] IVs;
-                switch (((MysteryGift) EncounterMatch).Format)
-                {
-                    case 7: IVs = ((WC7)EncounterMatch).IVs; break;
-                    case 6: IVs = ((WC6)EncounterMatch).IVs; break;
-                    case 5: IVs = ((PGF)EncounterMatch).IVs; break;
-                    default: IVs = null; break;
-                }
-
-                if (IVs != null)
-                {
-                    var pkIVs = pkm.IVs;
-                    bool valid = true;
-                    for (int i = 0; i < 6; i++)
-                        if (IVs[i] <= 31 && IVs[i] != pkIVs[i])
-                            valid = false;
-                    if (!valid)
-                        AddLine(Severity.Invalid, V30, CheckIdentifier.IVs);
-                }
-            }
-            if (pkm.IVs.Sum() == 0)
-                AddLine(Severity.Fishy, V31, CheckIdentifier.IVs);
-            else if (pkm.IVs[0] < 30 && pkm.IVs.All(iv => pkm.IVs[0] == iv))
-                AddLine(Severity.Fishy, V32, CheckIdentifier.IVs);
-        }
-        private void verifyDVs()
-        {
-            // todo
-        }
-        private void verifyOT()
-        {
-            if (EncounterType == typeof(EncounterTrade))
-                return; // Already matches Encounter Trade information
-
-            if (pkm.TID == 0 && pkm.SID == 0)
-                AddLine(Severity.Fishy, V33, CheckIdentifier.Trainer);
-            else if (pkm.VC)
-            {
-                if (pkm.SID != 0)
-                    AddLine(Severity.Invalid, V34, CheckIdentifier.Trainer);
-            }
-            else if (pkm.TID == pkm.SID)
-                AddLine(Severity.Fishy, V35, CheckIdentifier.Trainer);
-            else if (pkm.TID == 0)
-                AddLine(Severity.Fishy, V36, CheckIdentifier.Trainer);
-            else if (pkm.SID == 0)
-                AddLine(Severity.Fishy, V37, CheckIdentifier.Trainer);
-
-            if (pkm.VC)
-                verifyG1OT();
-        }
-        private void verifyG1OT()
-        {
-            string tr = pkm.OT_Name;
-            string pk = pkm.Nickname;
-            var langset = PKX.SpeciesLang.FirstOrDefault(s => s.Contains(pk)) ?? PKX.SpeciesLang[2];
-            int lang = Array.IndexOf(PKX.SpeciesLang, langset);
-
-            if (tr.Length > (lang == 2 ? 7 : 5))
-                AddLine(Severity.Invalid, V38, CheckIdentifier.Trainer);
-            if (pkm.Species == 151)
-            {
-                if (tr != "GF" && tr != "ゲーフリ") // if there are more events with special OTs, may be worth refactoring
-                    AddLine(Severity.Invalid, V39, CheckIdentifier.Trainer);
-            }
-        }
-
-        private void verifyHyperTraining()
-        {
-            if (pkm.Format < 7)
-                return; // No Hyper Training before Gen VII
-
-            var IVs = new[] { pkm.IV_HP, pkm.IV_ATK, pkm.IV_DEF, pkm.IV_SPA, pkm.IV_SPD, pkm.IV_SPE };
-            var HTs = new[] { pkm.HT_HP, pkm.HT_ATK, pkm.HT_DEF, pkm.HT_SPA, pkm.HT_SPD, pkm.HT_SPE };
-
-            if (HTs.Any(ht => ht) && pkm.CurrentLevel != 100)
-                AddLine(Severity.Invalid, V40, CheckIdentifier.IVs);
-
-            if (IVs.All(iv => iv == 31) && HTs.Any(ht => ht))
-                AddLine(Severity.Invalid, V41, CheckIdentifier.IVs);
-            else
-            {
-                for (int i = 0; i < 6; i++) // Check individual IVs
-                {
-                    if ((IVs[i] == 31) && HTs[i])
-                        AddLine(Severity.Invalid, V42, CheckIdentifier.IVs);
-                }
-            }
-        }
-
-        private CheckResult verifyEncounterLink()
-        {
-            // Should NOT be Fateful, and should be in Database
-            EncounterLink enc = EncounterMatch as EncounterLink;
-            if (enc == null)
-                return new CheckResult(Severity.Invalid, V43, CheckIdentifier.Encounter);
-
-            if (pkm.XY && !enc.XY)
-                return new CheckResult(Severity.Invalid, V44, CheckIdentifier.Encounter);
-            if (pkm.AO && !enc.ORAS)
-                return new CheckResult(Severity.Invalid, V45, CheckIdentifier.Encounter);
-            if (pkm.SM && !enc.SM)
-                return new CheckResult(Severity.Invalid, V46, CheckIdentifier.Encounter);
-
-            if (enc.Shiny != null && (bool)enc.Shiny ^ pkm.IsShiny)
-                return new CheckResult(Severity.Invalid, V47, CheckIdentifier.Encounter);
-
-            return pkm.FatefulEncounter
-                ? new CheckResult(Severity.Invalid, V48, CheckIdentifier.Encounter)
-                : new CheckResult(Severity.Valid, V49, CheckIdentifier.Encounter);
-        }
-        private CheckResult verifyEncounterEvent()
-        {
-            MysteryGift MatchedGift = EncounterMatch as MysteryGift;
-            if (MatchedGift != null)
-                return new CheckResult(Severity.Valid, string.Format(V21, MatchedGift.CardID.ToString("0000"), MatchedGift.CardTitle), CheckIdentifier.Encounter);
-            return null;
-        }
-
-        private CheckResult verifyEncounterEgg()
-        {
-            // Check Species
-            if (Legal.NoHatchFromEgg.Contains(pkm.Species))
-                return new CheckResult(Severity.Invalid, V50, CheckIdentifier.Encounter);
-
-            switch (pkm.GenNumber)
-            {
-                case 1:
-                case 2: return new CheckResult(CheckIdentifier.Encounter); // no met location info
-                case 3: return verifyEncounterEgg3();
-                case 4: return pkm.IsEgg ? verifyUnhatchedEgg(2002) : verifyEncounterEgg4();
-                case 5: return pkm.IsEgg ? verifyUnhatchedEgg(30002) : verifyEncounterEgg5();
-                case 6: return pkm.IsEgg ? verifyUnhatchedEgg(30002) : verifyEncounterEgg6();
-                case 7: return pkm.IsEgg ? verifyUnhatchedEgg(30002) : verifyEncounterEgg7();
-
-                default: // none of the above
-                    return new CheckResult(Severity.Invalid, V51, CheckIdentifier.Encounter);
-            }
-        }
-        private CheckResult verifyEncounterEgg3()
-        {
-            if (pkm.Format == 3)
-            {
-                if (pkm.Met_Level != 0)
-                    return new CheckResult(Severity.Invalid, string.Format(V52, 0), CheckIdentifier.Encounter);
-                if (pkm.IsEgg)
-                {
-                    var loc = pkm.FRLG ? 146 /* Four Island */ : 32; /* RSE: Route 117 */
-                    if (pkm.Met_Location != loc)
-                        return new CheckResult(Severity.Invalid, V55, CheckIdentifier.Encounter);
-                }
-                else
-                {
-                    var locs = pkm.FRLG ? Legal.ValidMet_FRLG : pkm.E ? Legal.ValidMet_E : Legal.ValidMet_RS;
-                    if (locs.Contains(pkm.Met_Location))
-                        return new CheckResult(Severity.Valid, V53, CheckIdentifier.Encounter);
-                    if (Legal.ValidMet_FRLG.Contains(pkm.Met_Location) || Legal.ValidMet_E.Contains(pkm.Met_Location) || Legal.ValidMet_RS.Contains(pkm.Met_Location))
-                        return new CheckResult(Severity.Valid, V56, CheckIdentifier.Encounter);
-                    return new CheckResult(Severity.Invalid, V54, CheckIdentifier.Encounter);
-                }
-            }
-            else
-            {
-                if (pkm.IsEgg)
-                    return new CheckResult(Severity.Invalid, V57, CheckIdentifier.Encounter);
-                if (pkm.Met_Level < 5)
-                    return new CheckResult(Severity.Invalid, V58, CheckIdentifier.Encounter);
-                if (pkm.Egg_Location != 0)
-                    return new CheckResult(Severity.Invalid, V59, CheckIdentifier.Encounter);
-                if (pkm.Format == 4 && pkm.Met_Location != 0x37) // Pal Park
-                    return new CheckResult(Severity.Invalid, V60, CheckIdentifier.Encounter);
-                if (pkm.Format != 4 && pkm.Met_Location != 30001)
-                    return new CheckResult(Severity.Invalid, V61, CheckIdentifier.Encounter);
-            }
-            return new CheckResult(Severity.Valid, V53, CheckIdentifier.Encounter);
-        }
-        private CheckResult verifyEncounterEgg4()
-        {
-            if (pkm.Format == 4)
-                return verifyEncounterEggLevelLoc(0, pkm.HGSS ? Legal.ValidMet_HGSS : pkm.Pt ? Legal.ValidMet_Pt : Legal.ValidMet_DP);
-            if (pkm.IsEgg)
-                return new CheckResult(Severity.Invalid, V57, CheckIdentifier.Encounter);
-            // transferred
-            if (pkm.Met_Level < 1)
-                return new CheckResult(Severity.Invalid, V58, CheckIdentifier.Encounter);
-
-            if (pkm.Met_Location != 30001)
-                return new CheckResult(Severity.Invalid, V61, CheckIdentifier.Encounter);
-            return new CheckResult(Severity.Valid, V63, CheckIdentifier.Encounter);
-        }
-        private CheckResult verifyEncounterEgg5()
-        {
-            return verifyEncounterEggLevelLoc(1, pkm.B2W2 ? Legal.ValidMet_B2W2 : Legal.ValidMet_BW);
-        }
-        private CheckResult verifyEncounterEgg6()
-        {
-            if (pkm.AO)
-                return verifyEncounterEggLevelLoc(1, Legal.ValidMet_AO);
-
-            if (pkm.Egg_Location == 318)
-                return new CheckResult(Severity.Invalid, V55, CheckIdentifier.Encounter);
-
-            return verifyEncounterEggLevelLoc(1, Legal.ValidMet_XY);
-        }
-        private CheckResult verifyEncounterEgg7()
-        {
-            if (pkm.SM)
-                return verifyEncounterEggLevelLoc(1, Legal.ValidMet_SM);
-
-            // no other games
-            return new CheckResult(Severity.Invalid, V51, CheckIdentifier.Encounter);
-        }
-        private CheckResult verifyEncounterEggLevelLoc(int eggLevel, int[] MetLocations)
-        {
-            if (pkm.Met_Level != eggLevel)
-                return new CheckResult(Severity.Invalid, string.Format(V52, eggLevel), CheckIdentifier.Encounter);
-            return MetLocations.Contains(pkm.Met_Location)
-                ? new CheckResult(Severity.Valid, V53, CheckIdentifier.Encounter)
-                : new CheckResult(Severity.Invalid, V54, CheckIdentifier.Encounter);
-        }
-        private CheckResult verifyUnhatchedEgg(int tradeLoc)
-        {
-            if (pkm.Egg_Location == tradeLoc)
-                return new CheckResult(Severity.Invalid, V62, CheckIdentifier.Encounter);
-
-            if (pkm.Met_Location == tradeLoc)
-                return new CheckResult(Severity.Valid, V56, CheckIdentifier.Encounter);
-            return pkm.Met_Location == 0
-                ? new CheckResult(Severity.Valid, V63, CheckIdentifier.Encounter)
-                : new CheckResult(Severity.Invalid, V59, CheckIdentifier.Encounter);
-        }
-
-        private CheckResult verifyEncounterSafari()
-        {
-            switch (pkm.Species)
-            {
-                case 670: // Floette
-                case 671: // Florges
-                    if (!new[] {0, 1, 3}.Contains(pkm.AltForm)) // 0/1/3 - RBY
-                        return new CheckResult(Severity.Invalid, V64, CheckIdentifier.Encounter);
-                    break;
-                case 710: // Pumpkaboo
-                case 711: // Goregeist
-                    if (pkm.AltForm != 1) // Average
-                        return new CheckResult(Severity.Invalid, V6, CheckIdentifier.Encounter);
-                    break;
-                case 586: // Sawsbuck
-                    if (pkm.AltForm != 0)
-                        return new CheckResult(Severity.Invalid, V65, CheckIdentifier.Encounter);
-                    break;
-            }
-
-            return new CheckResult(Severity.Valid, V66, CheckIdentifier.Encounter);
-        }
-
-        private CheckResult verifyEncounterWild()
-        {
-            EncounterSlot[] enc = (EncounterSlot[])EncounterMatch;
-
-            if (enc.Any(slot => slot.Normal))
-                return enc.All(slot => slot.Pressure)
-                    ? new CheckResult(Severity.Valid, V67, CheckIdentifier.Encounter)
-                    : new CheckResult(Severity.Valid, V68, CheckIdentifier.Encounter);
-
-            // Decreased Level Encounters
-            if (enc.Any(slot => slot.WhiteFlute))
-                return enc.All(slot => slot.Pressure)
-                    ? new CheckResult(Severity.Valid, V69, CheckIdentifier.Encounter)
-                    : new CheckResult(Severity.Valid, V70, CheckIdentifier.Encounter);
-
-            // Increased Level Encounters
-            if (enc.Any(slot => slot.BlackFlute))
-                return enc.All(slot => slot.Pressure)
-                    ? new CheckResult(Severity.Valid, V71, CheckIdentifier.Encounter)
-                    : new CheckResult(Severity.Valid, V72, CheckIdentifier.Encounter);
-
-            if (enc.Any(slot => slot.Pressure))
-                return new CheckResult(Severity.Valid, V67, CheckIdentifier.Encounter);
-
-            return new CheckResult(Severity.Valid, V73, CheckIdentifier.Encounter);
-        }
-        private CheckResult verifyEncounterStatic()
-        {
-            var s = (EncounterStatic)EncounterMatch;
-
-            // Re-parse relearn moves
-            if (s.EggLocation != 60002 || vRelearn.Any(rl => !rl.Valid))
-            {
-                for (int i = 0; i < 4; i++)
-                    vRelearn[i] = pkm.RelearnMoves[i] != s.Relearn[i]
-                        ? new CheckResult(Severity.Invalid, V74, CheckIdentifier.RelearnMove)
-                        : new CheckResult(CheckIdentifier.RelearnMove);
-                return new CheckResult(Severity.Valid, V75, CheckIdentifier.Encounter);
-            }
-            return null;
-        }
-        private CheckResult verifyEncounterTrade()
-        {
-            return new CheckResult(Severity.Valid, V76, CheckIdentifier.Encounter);
-        }
-        private CheckResult verifyEncounterG12()
-        {
-            var obj = Legal.getEncounter12(pkm, Legal.AllowGBCartEra && pkm.Format < 3);
-            if (obj == null)
-                return new CheckResult(Severity.Invalid, V80, CheckIdentifier.Encounter);
-
-            EncounterMatch = obj.Item1;
-            if (EncounterMatch is bool)
-            {
-                pkm.WasEgg = true;
-                return verifyEncounterEgg();
-            }
-            if (EncounterMatch is EncounterSlot[])
-                return verifyEncounterWild();
-            if (EncounterMatch is EncounterStatic)
-                return verifyEncounterStatic();
-            if (EncounterMatch is EncounterTrade)
-                return verifyEncounterTrade();
-
-            // shouldn't ever hit, above 3*invalid check should abort
-            Console.WriteLine($"Gen1 encounter fallthrough: {pkm.FileName}");
-            return new CheckResult(Severity.Invalid, V80, CheckIdentifier.Encounter);
-        }
-        private CheckResult verifyEncounter()
-        {
-            if (pkm.VC || pkm.Format < 3)
-            {
-                int baseSpecies = Legal.getBaseSpecies(pkm);
-                bool g1 = pkm.VC1 || pkm.Format == 1;
-                
-                if ((g1 && baseSpecies > Legal.MaxSpeciesID_1) || (baseSpecies > Legal.MaxSpeciesID_2))
-                    return new CheckResult(Severity.Invalid, V77, CheckIdentifier.Encounter);
-                
-                // Get EncounterMatch prior to parsing transporter legality
-                var result = verifyEncounterG12();
-                EncounterOriginal = EncounterMatch;
-
-                if (pkm.Format > 2) // transported to 7+
-                    AddLine(verifyVCEncounter(baseSpecies));
-
-                return result;
-            }
-            
-            if (pkm.WasLink)
-                return verifyEncounterLink();
-
-            bool wasEvent = pkm.WasEvent || pkm.WasEventEgg;
-            if (wasEvent)
-            {
-                var result = verifyEncounterEvent();
-                if (result != null)
-                    return result;
-            }
-            
-            if (null != (EncounterMatch = Legal.getValidStaticEncounter(pkm)))
-            {
-                var result = verifyEncounterStatic();
-                if (result != null)
-                    return result;
-
-                EncounterMatch = null; // Reset Encounter Object, test for remaining encounters
-            }
-            
-            if (pkm.WasEgg)
-                return verifyEncounterEgg();
-            
-            if (null != (EncounterMatch = Legal.getValidFriendSafari(pkm)))
-                return verifyEncounterSafari();
-            
-            if (null != (EncounterMatch = Legal.getValidWildEncounters(pkm)))
-                return verifyEncounterWild();
-            
-            if (null != (EncounterMatch = Legal.getValidIngameTrade(pkm)))
-                return verifyEncounterTrade();
-
-            return wasEvent
-                ? new CheckResult(Severity.Invalid, V78, CheckIdentifier.Encounter) 
-                : new CheckResult(Severity.Invalid, V80, CheckIdentifier.Encounter);
-        }
-        private CheckResult verifyVCEncounter(int baseSpecies)
-        {
-            // Sanitize Species to non-future species#
-            int species = pkm.Species;
-            if ((pkm.VC1 && species > Legal.MaxSpeciesID_1) ||
-                (pkm.VC2 && species > Legal.MaxSpeciesID_2))
-                species = baseSpecies;
-
-            // Check existing EncounterMatch
-            if ((EncounterOriginal ?? EncounterMatch) == null)
-                return new CheckResult(Severity.Invalid, V80, CheckIdentifier.Encounter);
-
-            var s = EncounterMatch as EncounterStatic;
-            if (s != null && s.Version == GameVersion.SPECIAL)
-            {
-                bool exceptions = false;
-                exceptions |= baseSpecies == 151 && pkm.TID == 22796;
-                if (!exceptions)
-                    AddLine(new CheckResult(Severity.Invalid, V79, CheckIdentifier.Encounter));
-            }
-
-            EncounterMatch = Legal.getRBYStaticTransfer(species);
-            var ematch = (EncounterStatic) EncounterMatch;
-
-            if (pkm.Met_Location != ematch.Location)
-                return new CheckResult(Severity.Invalid, V81, CheckIdentifier.Encounter);
-            if (pkm.Egg_Location != ematch.EggLocation)
-                return new CheckResult(Severity.Invalid, V59, CheckIdentifier.Encounter);
-
-            if (species == 150 && pkm.Moves.Contains(6))
-                return new CheckResult(Severity.Invalid, V82, CheckIdentifier.Encounter);
-
-            return new CheckResult(CheckIdentifier.Encounter);
-        }
-
-        private void verifyLevel()
-        {
-            MysteryGift MatchedGift = EncounterMatch as MysteryGift;
-            if (MatchedGift != null && MatchedGift.Level != pkm.Met_Level)
-            {
-                if (!(MatchedGift is WC7) || ((WC7) MatchedGift).MetLevel != pkm.Met_Level)
-                {
-                    AddLine(new CheckResult(Severity.Invalid, V83, CheckIdentifier.Level));
-                    return;
-                }
-            }
-            if (MatchedGift != null && MatchedGift.Level > pkm.CurrentLevel)
-            {
-                AddLine(new CheckResult(Severity.Invalid, V84, CheckIdentifier.Level));
-                return;
-            }
-
-            int lvl = pkm.CurrentLevel;
-            if (pkm.IsEgg)
-            {
-                int elvl = pkm.Format <= 3 ? 5 : 1;
-                if (elvl != lvl)
-                    AddLine(Severity.Invalid, string.Format(V52, elvl), CheckIdentifier.Level);
-            }
-            else if (lvl < pkm.Met_Level)
-                AddLine(Severity.Invalid, V85, CheckIdentifier.Level);
-            else if ((pkm.WasEgg || EncounterMatch == null) && !Legal.getEvolutionValid(pkm) && pkm.Species != 350)
-                AddLine(Severity.Invalid, V86, CheckIdentifier.Level);
-            else if (lvl > pkm.Met_Level && lvl > 1 && lvl != 100 && pkm.EXP == PKX.getEXP(pkm.Stat_Level, pkm.Species))
-                AddLine(Severity.Fishy, V87, CheckIdentifier.Level);
-            else
-                AddLine(Severity.Valid, V88, CheckIdentifier.Level);
-        }
-        private void verifyMedals()
-        {
-            if (pkm.Format < 6)
-                return;
-
-            // Training Medals
-            var TrainNames = ReflectUtil.getPropertiesStartWithPrefix(pkm.GetType(), "SuperTrain").ToArray();
-            var TrainCount = TrainNames.Count(MissionName => ReflectUtil.GetValue(pkm, MissionName) as bool? == true);
-            if (pkm.IsEgg && TrainCount > 0)
-            { AddLine(Severity.Invalid, V89, CheckIdentifier.Training); }
-            else if (TrainCount > 0 && pkm.GenNumber > 6)
-            { AddLine(Severity.Invalid, V90, CheckIdentifier.Training); }
-            else
-            {
-                if (pkm.Format >= 7)
-                {
-                    if (pkm.SecretSuperTrainingUnlocked)
-                    { AddLine(Severity.Invalid, V91, CheckIdentifier.Training); }
-                    if (pkm.SecretSuperTrainingComplete)
-                    { AddLine(Severity.Invalid, V92, CheckIdentifier.Training); }
-                }
-                else
-                {
-                    if (TrainCount == 30 ^ pkm.SecretSuperTrainingComplete)
-                    { AddLine(Severity.Invalid, V93, CheckIdentifier.Training); }
-                }
-            }
-
-            // Distribution Training Medals
-            var DistNames = ReflectUtil.getPropertiesStartWithPrefix(pkm.GetType(), "DistSuperTrain");
-            var DistCount = DistNames.Count(MissionName => ReflectUtil.GetValue(pkm, MissionName) as bool? == true);
-            if (pkm.IsEgg && DistCount > 0)
-            { AddLine(Severity.Invalid, V89, CheckIdentifier.Training); }
-            else if (DistCount > 0 && pkm.GenNumber > 6)
-            { AddLine(Severity.Invalid, V90, CheckIdentifier.Training); }
-            else if (DistCount > 0)
-            { AddLine(Severity.Fishy, V94, CheckIdentifier.Training); }
-        }
-        private void verifyRibbons()
-        {
-            if (!Encounter.Valid)
-                return;
-
-            List<string> missingRibbons = new List<string>();
-            List<string> invalidRibbons = new List<string>();
-            
-            if (pkm.IsEgg)
-            {
-                var RibbonNames = ReflectUtil.getPropertiesStartWithPrefix(pkm.GetType(), "Ribbon");
-                foreach (object RibbonValue in RibbonNames.Select(RibbonName => ReflectUtil.GetValue(pkm, RibbonName)))
-                {
-                    if (RibbonValue as bool? == true) // Boolean
-                    { AddLine(Severity.Invalid, V95, CheckIdentifier.Ribbon); return; }
-                    if ((RibbonValue as int?) > 0) // Count
-                    { AddLine(Severity.Invalid, V95, CheckIdentifier.Ribbon); return; }
-                }
-                return;
-            }
-
-            // Check Event Ribbons
-            var RibbonData = ReflectUtil.getPropertiesStartWithPrefix(pkm.GetType(), "Ribbon");
-            MysteryGift MatchedGift = EncounterMatch as MysteryGift;
-            string[] EventRib =
-            {
-                nameof(PK6.RibbonCountry), nameof(PK6.RibbonNational), nameof(PK6.RibbonEarth), nameof(PK6.RibbonWorld), nameof(PK6.RibbonClassic),
-                nameof(PK6.RibbonPremier), nameof(PK6.RibbonEvent), nameof(PK6.RibbonBirthday), nameof(PK6.RibbonSpecial), nameof(PK6.RibbonSouvenir),
-                nameof(PK6.RibbonWishing), nameof(PK6.RibbonChampionBattle), nameof(PK6.RibbonChampionRegional), nameof(PK6.RibbonChampionNational), nameof(PK6.RibbonChampionWorld)
-            };
-            if (MatchedGift != null) // Wonder Card
-            {
-                var mgRibbons = ReflectUtil.getPropertiesStartWithPrefix(MatchedGift.Content.GetType(), "Ribbon");
-                var commonRibbons = mgRibbons.Intersect(RibbonData).ToArray();
-
-                foreach (string r in commonRibbons)
-                {
-                    bool? pk = ReflectUtil.getBooleanState(pkm, r);
-                    bool? mg = ReflectUtil.getBooleanState(MatchedGift, r);
-                    if (pk != mg) // Mismatch
-                    {
-                        if (pk ?? false)
-                            missingRibbons.Add(r);
-                        else
-                            invalidRibbons.Add(r);
-                    }
-                }
-            }
-            else if (EncounterType == typeof(EncounterLink))
-            {
-                // No Event Ribbons except Classic (unless otherwise specified, ie not for Demo)
-                for (int i = 0; i < EventRib.Length; i++)
-                {
-                    if (i == 4)
-                        continue;
-
-                    if (ReflectUtil.getBooleanState(pkm, EventRib[i]) == true)
-                        invalidRibbons.Add(EventRibName[i]);
-                }
-
-                bool classic = ReflectUtil.getBooleanState(pkm, EventRib[4]) == true;
-                if (classic ^ ((EncounterLink)EncounterMatch).Classic)
-                    (classic ? invalidRibbons : missingRibbons).Add(EventRibName[4]);
-            }
-            else if (EncounterType == typeof(EncounterStatic))
-            {
-                // No Event Ribbons except Wishing (which is only for Magearna)
-                for (int i = 0; i < EventRib.Length; i++)
-                {
-                    if (i == 10)
-                        continue;
-
-                    if (ReflectUtil.getBooleanState(pkm, EventRib[i]) == true)
-                        invalidRibbons.Add(EventRibName[i]);
-                }
-
-                bool wishing = ReflectUtil.getBooleanState(pkm, EventRib[10]) == true;
-                if (wishing ^ ((EncounterStatic)EncounterMatch).RibbonWishing)
-                    (wishing ? invalidRibbons : missingRibbons).Add(EventRibName[10]);
-            }
-            else // No ribbons
-            {
-                for (int i = 0; i < EventRib.Length; i++)
-                    if (ReflectUtil.getBooleanState(pkm, EventRib[i]) == true)
-                        invalidRibbons.Add(EventRibName[i]);
-            }
-            
-            // Unobtainable ribbons for Gen Origin
-            if (pkm.GenNumber > 3)
-            {
-                if (ReflectUtil.getBooleanState(pkm, nameof(PK3.RibbonChampionG3Hoenn)) == true)
-                    invalidRibbons.Add(V96); // RSE HoF
-                if (ReflectUtil.getBooleanState(pkm, nameof(PK3.RibbonArtist)) == true)
-                    invalidRibbons.Add(V97); // RSE Master Rank Portrait
-                if (ReflectUtil.getBooleanState(pkm, nameof(PK3.RibbonNational)) == true && pkm.Version != (int)GameVersion.CXD)
-                    invalidRibbons.Add(V98); // RSE HoF
-            }
-            if (pkm.GenNumber > 4)
-            {
-                if (ReflectUtil.getBooleanState(pkm, nameof(PK4.RibbonChampionSinnoh)) == true)
-                    invalidRibbons.Add(V99); // DPPt HoF
-                if (ReflectUtil.getBooleanState(pkm, nameof(PK4.RibbonLegend)) == true)
-                    invalidRibbons.Add(V100); // HGSS Defeat Red @ Mt.Silver
-            }
-            if (pkm.Format >= 6 && pkm.GenNumber >= 6)
-            {
-                if (ReflectUtil.getBooleanState(pkm, nameof(PK6.RibbonCountMemoryContest)) == true)
-                    invalidRibbons.Add(V106); // Gen3/4 Contest
-                if (ReflectUtil.getBooleanState(pkm, nameof(PK6.RibbonCountMemoryBattle)) == true)
-                    invalidRibbons.Add(V105); // Gen3/4 Battle
-            }
-            if (ReflectUtil.getBooleanState(pkm, nameof(PK6.RibbonRecord)) == true)
-                invalidRibbons.Add(V104); // Unobtainable
-            
-            if (missingRibbons.Count + invalidRibbons.Count == 0)
-            {
-                AddLine(Severity.Valid, V103, CheckIdentifier.Ribbon);
-                return;
-            }
-
-            string[] result = new string[2];
-            if (missingRibbons.Count > 0)
-                result[0] = string.Format(V101, string.Join(", ", missingRibbons));
-            if (invalidRibbons.Count > 0)
-                result[1] = string.Format(V102, string.Join(", ", invalidRibbons));
-            AddLine(Severity.Invalid, string.Join(Environment.NewLine, result.Where(s => !string.IsNullOrEmpty(s))), CheckIdentifier.Ribbon);
-        }
-        private void verifyAbility()
-        {
-            int[] abilities = pkm.PersonalInfo.Abilities;
-            if (abilities[1] == 0)
-                abilities[1] = abilities[0];
-            int abilval = Array.IndexOf(abilities, pkm.Ability);
-            if (abilval < 0)
-            {
-                AddLine(Severity.Invalid, V107, CheckIdentifier.Ability);
-                return;
-            }
-
-            if (EncounterMatch != null)
-            {
-                // Check Hidden Ability Mismatches
-                if (pkm.GenNumber >= 5)
-                {
-                    bool valid = true;
-                    if (EncounterType == typeof(EncounterStatic))
-                    {
-                        if (pkm.AbilityNumber == 4 ^ ((EncounterStatic) EncounterMatch).Ability == 4)
-                            valid = false;
-                    }
-                    else if (EncounterType == typeof(EncounterTrade))
-                    {
-                        if (pkm.AbilityNumber == 4 ^ ((EncounterTrade) EncounterMatch).Ability == 4)
-                            valid = false;
-                    }
-                    else if (EncounterType == typeof(EncounterLink))
-                    {
-                        if (pkm.AbilityNumber != ((EncounterLink)EncounterMatch).Ability)
-                            valid = false;
-                    }
-                    if (!valid)
-                    {
-                        AddLine(Severity.Invalid, V108, CheckIdentifier.Ability);
-                        return;
-                    }
-                }
-                if (pkm.GenNumber == 5)
-                {
-                    if (EncounterType == typeof(EncounterSlot[]))
-                    {
-                        bool grotto = ((EncounterSlot[])EncounterMatch).All(slot => slot.Type == SlotType.HiddenGrotto); //encounter only at HiddenGrotto
-                        if (pkm.AbilityNumber == 4 ^ grotto)
-                        {
-                            AddLine(Severity.Invalid, grotto ? V217 : V108, CheckIdentifier.Ability);
-                            return;
-                        }
-                    }
-                }
-                if (pkm.GenNumber == 6)
-                {
-                    if (EncounterIsMysteryGift)
-                    {
-                        var wc = EncounterMatch as WC6;
-                        var type = wc?.AbilityType;
-                        int abilNumber = pkm.AbilityNumber;
-                        if (type < 3 && abilNumber != 1 << type) // set number
-                        {
-                            if (type < 2 && abilNumber < 3 && abilities[0] != abilities[1]) // 0/1 required, not hidden, and ability can be changed
-                                AddLine(Severity.Valid, V109, CheckIdentifier.Ability);
-                            else
-                                AddLine(Severity.Invalid, V110, CheckIdentifier.Ability);
-                        }
-                        else if (type == 3 && abilNumber == 4) // 1/2 only
-                            AddLine(Severity.Invalid, V110, CheckIdentifier.Ability);
-                    }
-                    if (EncounterType == typeof(EncounterSlot[]) && pkm.AbilityNumber == 4)
-                    {
-                        var slots = (EncounterSlot[])EncounterMatch;
-                        bool valid = slots.Any(slot => slot.DexNav ||
-                            slot.Type == SlotType.FriendSafari ||
-                            slot.Type == SlotType.Horde);
-
-                        if (!valid)
-                        {
-                            AddLine(Severity.Invalid, V300, CheckIdentifier.Ability);
-                            return;
-                        }
-                    }
-                }
-                if (pkm.GenNumber == 7)
-                {
-                    if (EncounterIsMysteryGift)
-                    {
-                        var wc = EncounterMatch as WC7;
-                        var type = wc?.AbilityType;
-                        int abilNumber = pkm.AbilityNumber;
-                        if (type < 3 && abilNumber != 1 << type) // set number
-                        {
-                            if (type < 2 && abilNumber < 3 && abilities[0] != abilities[1]) // 0/1 required, not hidden, and ability can be changed
-                                AddLine(Severity.Valid, V109, CheckIdentifier.Ability);
-                            else
-                                AddLine(Severity.Invalid, V110, CheckIdentifier.Ability);
-                        }
-                        else if (type == 3 && abilNumber == 4) // 1/2 only
-                            AddLine(Severity.Invalid, V110, CheckIdentifier.Ability);
-                    }
-                    if (EncounterType == typeof(EncounterSlot[]) && pkm.AbilityNumber == 4)
-                    {
-                        var slots = (EncounterSlot[])EncounterMatch;
-                        bool valid = slots.Any(slot => slot.Type == SlotType.SOS);
-
-                        if (!valid)
-                        {
-                            AddLine(Severity.Invalid, V111, CheckIdentifier.Ability);
-                            return;
-                        }
-                    }
-                    if (Legal.Ban_NoHidden7.Contains(pkm.Species) && pkm.AbilityNumber == 4)
-                    {
-                        AddLine(Severity.Invalid, V112, CheckIdentifier.Ability);
-                        return;
-                    }
-
-                }
-            }
-
-            if (3 <= pkm.Format && pkm.Format <= 5) // 3-5
-            {
-                if (pkm.Version != (int) GameVersion.CXD && abilities[0] != abilities[1] && pkm.PIDAbility != abilval)
-                {
-                    AddLine(Severity.Invalid, V113, CheckIdentifier.Ability);
-                    return;
-                }
-            }
-            else
-            {
-                if (abilities[pkm.AbilityNumber >> 1] != pkm.Ability)
-                {
-                    AddLine(Severity.Invalid, V114, CheckIdentifier.Ability);
-                    return;
-                }
-            }
-
-            AddLine(Severity.Valid, V115, CheckIdentifier.Ability);
-        }
-
-        private void verifyBallEquals(params int[] balls)
-        {
-            int ball = pkm.Ball;
-            if (balls.Any(b => b == ball))
-                AddLine(Severity.Valid, V119, CheckIdentifier.Ball);
-            else
-                AddLine(Severity.Invalid, V118, CheckIdentifier.Ball);
-        }
-        private void verifyBall()
-        {
-            if (pkm.Format < 3)
-                return; // no ball info saved
-            if (pkm.GenNumber < 6)
-                return; // not implemented
-
-            if (!Encounter.Valid)
-                return;
-
-            if (EncounterIsMysteryGift)
-            {
-                verifyBallEquals(((MysteryGift)EncounterMatch).Ball);
-                return;
-            }
-            if (EncounterType == typeof (EncounterLink))
-            {
-                verifyBallEquals(((EncounterLink)EncounterMatch).Ball);
-                return;
-            }
-            if (EncounterType == typeof (EncounterTrade))
-            {
-                verifyBallEquals(4); // Pokeball
-                return;
-            }
-
-            if (pkm.Ball == 0x14 && pkm.Gen7) // Heavy Ball
-            {
-                var lineage = Legal.getLineage(pkm);
-                if (lineage.Any(e => Legal.AlolanCaptureNoHeavyBall.Contains(e)))
-                {
-                    AddLine(Severity.Invalid, V116, CheckIdentifier.Ball);
-                    return;
-                }
-            }
-
-            if (EncounterType == typeof(EncounterStatic))
-            {
-                EncounterStatic enc = EncounterMatch as EncounterStatic;
-                if (enc?.Gift ?? false)
-                    verifyBallEquals(enc.Ball);
-                else
-                    verifyBallEquals(Legal.getWildBalls(pkm));
-                return;
-            }
-            if (EncounterType == typeof (EncounterSlot[]))
-            {
-                if (pkm.Met_Location == 30016 && pkm.Gen7) // Poké Pelago
-                    verifyBallEquals(4); // Pokeball
-                else
-                    verifyBallEquals(Legal.getWildBalls(pkm));
-                return;
-            }
-
-            if (pkm.WasEgg)
-            {
-                verifyBallEgg();
-                return;
-            }
-
-            verifyBallEquals(4); // Pokeball
-        }
-        private void verifyBallEgg()
-        {
-            if (pkm.GenNumber < 6) // No inheriting Balls
-            {
-                verifyBallEquals(4); // Must be Pokéball -- no ball inheritance.
-                return;
-            }
-
-            if (pkm.Ball == 0x01) // Master Ball
-            { AddLine(Severity.Invalid, V117, CheckIdentifier.Ball); return; }
-            if (pkm.Ball == 0x10) // Cherish Ball
-            { AddLine(Severity.Invalid, V120, CheckIdentifier.Ball); return; }
-            if (pkm.Ball == 0x04) // Poké Ball
-            { AddLine(Severity.Valid, V119, CheckIdentifier.Ball); return; }
-
-            switch (pkm.GenNumber)
-            {
-                case 6: // Gen6 Inheritance Rules
-                    verifyBallEggGen6();
-                    return;
-                case 7: // Gen7 Inheritance Rules
-                    verifyBallEggGen7();
-                    return;
-            }
-        }
-        private void verifyBallEggGen6()
-        {
-            if (pkm.Gender == 2) // Genderless
-            {
-                verifyBallEquals(4); // Must be Pokéball as ball can only pass via mother (not Ditto!)
-                return;
-            }
-            if (Legal.BreedMaleOnly.Contains(pkm.Species))
-            {
-                verifyBallEquals(4); // Must be Pokéball as ball can only pass via mother (not Ditto!)
-                return;
-            }
-
-            int ball = pkm.Ball;
-
-            if (ball >= 26)
-            {
-                AddLine(Severity.Invalid, V126, CheckIdentifier.Ball);
-                return;
-            }
-            if (ball == 0x05) // Safari Ball
-            {
-                if (Legal.getLineage(pkm).All(e => !Legal.Inherit_Safari.Contains(e)))
-                    AddLine(Severity.Invalid, V121, CheckIdentifier.Ball);
-                else if (pkm.AbilityNumber == 4)
-                    AddLine(Severity.Invalid, V122, CheckIdentifier.Ball);
-                else
-                    AddLine(Severity.Valid, V123, CheckIdentifier.Ball);
-
-                return;
-            }
-            if (0x10 < ball && ball < 0x18) // Apricorn Ball
-            {
-                if (Legal.getLineage(pkm).All(e => !Legal.Inherit_Apricorn6.Contains(e)))
-                    AddLine(Severity.Invalid, V121, CheckIdentifier.Ball);
-                if (pkm.AbilityNumber == 4)
-                    AddLine(Severity.Invalid, V122, CheckIdentifier.Ball);
-                else
-                    AddLine(Severity.Valid, V123, CheckIdentifier.Ball);
-
-                return;
-            }
-            if (ball == 0x18) // Sport Ball
-            {
-                if (Legal.getLineage(pkm).All(e => !Legal.Inherit_Sport.Contains(e)))
-                    AddLine(Severity.Invalid, V121, CheckIdentifier.Ball);
-                else if (pkm.AbilityNumber == 4)
-                    AddLine(Severity.Invalid, V122, CheckIdentifier.Ball);
-                else
-                    AddLine(Severity.Valid, V123, CheckIdentifier.Ball);
-
-                return;
-            }
-            if (ball == 0x19) // Dream Ball
-            {
-                if (Legal.getLineage(pkm).Any(e => Legal.Inherit_Dream.Contains(e)))
-                    AddLine(Severity.Valid, V123, CheckIdentifier.Ball);
-                else
-                    AddLine(Severity.Invalid, V121, CheckIdentifier.Ball);
-
-                if (pkm.AbilityNumber == 4 && Legal.Ban_DreamHidden.Contains(pkm.Species))
-                    AddLine(Severity.Invalid, V122, CheckIdentifier.Ball);
-
-                return;
-            }
-            if (0x0D <= ball && ball <= 0x0F)
-            {
-                if (!Legal.Ban_Gen4Ball_6.Contains(pkm.Species))
-                    AddLine(Severity.Valid, V123, CheckIdentifier.Ball);
-                else
-                    AddLine(Severity.Invalid, V121, CheckIdentifier.Ball);
-
-                return;
-            }
-            if (0x02 <= ball && ball <= 0x0C) // Don't worry, Ball # 0x05 was already checked.
-            {
-                if (Legal.Ban_Gen3Ball.Contains(pkm.Species))
-                    AddLine(Severity.Invalid, V121, CheckIdentifier.Ball);
-                else if (pkm.AbilityNumber == 4 && 152 <= pkm.Species && pkm.Species <= 160)
-                    AddLine(Severity.Invalid, V122, CheckIdentifier.Ball);
-                else
-                    AddLine(Severity.Valid, V123, CheckIdentifier.Ball);
-
-                return;
-            }
-
-            if (pkm.Species > 650 && pkm.Species != 700) // Sylveon
-            {
-                if (Legal.getWildBalls(pkm).Contains(pkm.Ball))
-                    AddLine(Severity.Valid, V123, CheckIdentifier.Ball);
-                else
-                    AddLine(Severity.Invalid, V121, CheckIdentifier.Ball);
-                return;
-            }
-
-            AddLine(Severity.Invalid, V125, CheckIdentifier.Ball);
-        }
-        private void verifyBallEggGen7()
-        {
-            var Lineage = Legal.getLineage(pkm).ToArray();
-            if (722 <= pkm.Species && pkm.Species <= 730) // G7 Starters
-            {
-                verifyBallEquals(4);
-                return;
-            }
-
-            int ball = pkm.Ball;
-            if (ball == 0x05) // Safari Ball
-            {
-                if (Lineage.Any(e => Legal.Inherit_Safari.Contains(e) || Legal.Inherit_SafariMale.Contains(e)))
-                    AddLine(Severity.Valid, V123, CheckIdentifier.Ball);
-                else
-                    AddLine(Severity.Invalid, V121, CheckIdentifier.Ball);
-
-                return;
-            }
-            if (0x10 < ball && ball < 0x18) // Apricorn Ball
-            {
-                if (Lineage.Any(e => Legal.Inherit_Apricorn7.Contains(e))) // past gen
-                    AddLine(Severity.Valid, V123, CheckIdentifier.Ball);
-                else
-                    AddLine(Severity.Invalid, V121, CheckIdentifier.Ball);
-
-                return;
-            }
-            if (ball == 0x18) // Sport Ball
-            {
-                if (Lineage.Any(e => Legal.Inherit_Sport.Contains(e)))
-                    AddLine(Severity.Valid, V123, CheckIdentifier.Ball);
-                else
-                    AddLine(Severity.Invalid, V121, CheckIdentifier.Ball);
-
-                return;
-            }
-            if (ball == 0x19) // Dream Ball
-            {
-                if (Lineage.Any(e => Legal.Inherit_Dream.Contains(e) || Legal.Inherit_DreamMale.Contains(e)))
-                    AddLine(Severity.Valid, V123, CheckIdentifier.Ball);
-                else
-                    AddLine(Severity.Invalid, V121, CheckIdentifier.Ball);
-
-                return;
-            }
-            if (0x0D <= ball && ball <= 0x0F) // Dusk Heal Quick
-            {
-                if (!Legal.Ban_Gen4Ball_7.Contains(pkm.Species))
-                    AddLine(Severity.Valid, V123, CheckIdentifier.Ball);
-                else
-                    AddLine(Severity.Invalid, V121, CheckIdentifier.Ball);
-
-                return;
-            }
-            if (0x02 <= ball && ball <= 0x0C) // Don't worry, Ball # 0x05 was already checked.
-            {
-                if (!Legal.Ban_Gen3Ball_7.Contains(pkm.Species))
-                    AddLine(Severity.Valid, V123, CheckIdentifier.Ball);
-                else
-                    AddLine(Severity.Invalid, V121, CheckIdentifier.Ball);
-
-                return;
-            }
-
-            if (ball == 26)
-            {
-                if ((pkm.Species > 731 && pkm.Species <= 785) || Lineage.Any(e => Legal.PastGenAlolanNatives.Contains(e)))
-                {
-                    AddLine(Severity.Valid, V123, CheckIdentifier.Ball);
-                    return;
-                }
-                if (Lineage.Any(e => Legal.PastGenAlolanScans.Contains(e)))
-                {
-                    AddLine(Severity.Valid, V123, CheckIdentifier.Ball);
-                    return;
-                }
-                // next statement catches all new alolans
-            }
-
-            if (pkm.Species > 721)
-            {
-                verifyBallEquals(Legal.getWildBalls(pkm));
-                return;
-            }
-
-
-            if (ball >= 27)
-            {
-                AddLine(Severity.Invalid, V126, CheckIdentifier.Ball);
-                return;
-            }
-            AddLine(Severity.Invalid, V125, CheckIdentifier.Ball);
-        }
-
-        private CheckResult verifyHistory()
-        {
-            if (!Encounter.Valid)
-                return new CheckResult(Severity.Valid, V127, CheckIdentifier.History);
-
-            if (pkm.GenNumber < 6)
-            {
-                if (pkm.Format < 6)
-                    return new CheckResult(Severity.Valid, V128, CheckIdentifier.History);
-
-                if (pkm.OT_Affection > 0)
-                    return new CheckResult(Severity.Invalid, V129, CheckIdentifier.History);
-                if (pkm.OT_Memory > 0 || pkm.OT_Feeling > 0 || pkm.OT_Intensity > 0 || pkm.OT_TextVar > 0)
-                    return new CheckResult(Severity.Invalid, V130, CheckIdentifier.History);
-            }
-            
-            if (pkm.Format >= 6 && pkm.GenNumber != pkm.Format && pkm.CurrentHandler != 1)
-                return new CheckResult(Severity.Invalid, V124, CheckIdentifier.History);
-
-            if (pkm.HT_Gender > 1)
-                return new CheckResult(Severity.Invalid, string.Format(V131, pkm.HT_Gender), CheckIdentifier.History);
-            
-            MysteryGift mg = EncounterMatch as MysteryGift;
-            WC6 MatchedWC6 = EncounterMatch as WC6;
-            WC7 MatchedWC7 = EncounterMatch as WC7;
-            if (MatchedWC6?.OT.Length > 0) // Has Event OT -- null propagation yields false if MatchedWC6=null
-            {
-                if (pkm.OT_Friendship != PersonalTable.AO[MatchedWC6.Species].BaseFriendship)
-                    return new CheckResult(Severity.Invalid, V132, CheckIdentifier.History);
-                if (pkm.OT_Affection != 0)
-                    return new CheckResult(Severity.Invalid, V133, CheckIdentifier.History);
-                if (pkm.CurrentHandler != 1)
-                    return new CheckResult(Severity.Invalid, V134, CheckIdentifier.History);
-            }
-            else if (MatchedWC7?.OT.Length > 0) // Has Event OT -- null propagation yields false if MatchedWC7=null
-            {
-                if (pkm.OT_Friendship != PersonalTable.SM[MatchedWC7.Species].BaseFriendship)
-                    return new CheckResult(Severity.Invalid, V132, CheckIdentifier.History);
-                if (pkm.OT_Affection != 0)
-                    return new CheckResult(Severity.Invalid, V133, CheckIdentifier.History);
-                if (pkm.CurrentHandler != 1)
-                    return new CheckResult(Severity.Invalid, V134, CheckIdentifier.History);
-            }
-            else if (mg != null && mg.Format < 6 && pkm.Format >= 6)
-            {
-                if (pkm.OT_Affection != 0)
-                    return new CheckResult(Severity.Invalid, V133, CheckIdentifier.History);
-                if (pkm.CurrentHandler != 1)
-                    return new CheckResult(Severity.Invalid, V134, CheckIdentifier.History);
-            }
-            
-            // Geolocations
-            var geo = new[]
-            {
-                pkm.Geo1_Country, pkm.Geo2_Country, pkm.Geo3_Country, pkm.Geo4_Country, pkm.Geo5_Country,
-                pkm.Geo1_Region, pkm.Geo2_Region, pkm.Geo3_Region, pkm.Geo4_Region, pkm.Geo5_Region,
-            };
-
-            // Check sequential order (no zero gaps)
-            bool geoEnd = false;
-            for (int i = 0; i < 5; i++)
-            {
-                if (geoEnd && geo[i] != 0)
-                    return new CheckResult(Severity.Invalid, V135, CheckIdentifier.History);
-
-                if (geo[i] != 0)
-                    continue;
-                if (geo[i + 5] != 0)
-                    return new CheckResult(Severity.Invalid, V136, CheckIdentifier.History);
-                geoEnd = true;
-            }
-            if (pkm.Format >= 7)
-            {
-                if (pkm.VC1)
-                {
-                    var hasGeo = geo.Any(d => d != 0);
-
-                    if (!hasGeo)
-                        return new CheckResult(Severity.Invalid, V137, CheckIdentifier.History);
-                }
-                
-                if (pkm.GenNumber >= 7 && pkm.CNTs.Any(stat => stat > 0))
-                    return new CheckResult(Severity.Invalid, V138, CheckIdentifier.History);
-                
-                if (!pkm.WasEvent && pkm.HT_Name.Length == 0) // Is not Traded
-                {
-                    if (pkm.CurrentHandler != 0) // Badly edited; PKHeX doesn't trip this.
-                        return new CheckResult(Severity.Invalid, V139, CheckIdentifier.History);
-                    if (pkm.HT_Friendship != 0)
-                        return new CheckResult(Severity.Invalid, V140, CheckIdentifier.History);
-                    if (pkm.HT_Affection != 0)
-                        return new CheckResult(Severity.Invalid, V141, CheckIdentifier.History);
-
-                    // We know it is untraded (HT is empty), if it must be trade evolved flag it.
-                    if (Legal.getHasTradeEvolved(pkm) // if evo chain requires a trade
-                        && (EncounterMatch as EncounterSlot[])?.Any(slot => slot.Species == pkm.Species) != true // Wild Encounter
-                        && (EncounterMatch as EncounterStatic)?.Species != pkm.Species) // Static Encounter
-                    {
-                        if (pkm.Species != 350) // Milotic
-                            return new CheckResult(Severity.Invalid, V142, CheckIdentifier.History);
-                        if (pkm.CNT_Beauty < 170) // Beauty Contest Stat Requirement
-                            return new CheckResult(Severity.Invalid, V143, CheckIdentifier.History);
-                        if (pkm.CurrentLevel == 1)
-                            return new CheckResult(Severity.Invalid, V144, CheckIdentifier.History);
-                    }
-                }
-
-                return new CheckResult(Severity.Valid, V145, CheckIdentifier.History);
-            }
-            if (!pkm.WasEvent && !(pkm.WasLink && (EncounterMatch as EncounterLink)?.OT == false) && (pkm.HT_Name.Length == 0 || pkm.Geo1_Country == 0)) // Is not Traded
-            {
-                if (pkm.HT_Name.Length != 0)
-                    return new CheckResult(Severity.Invalid, V146, CheckIdentifier.History);
-                if (pkm.Geo1_Country != 0)
-                    return new CheckResult(Severity.Invalid, V147, CheckIdentifier.History);
-                if (pkm.HT_Memory != 0)
-                    return new CheckResult(Severity.Invalid, V148, CheckIdentifier.History);
-                if (pkm.CurrentHandler != 0) // Badly edited; PKHeX doesn't trip this.
-                    return new CheckResult(Severity.Invalid, V139, CheckIdentifier.History);
-                if (pkm.HT_Friendship != 0)
-                    return new CheckResult(Severity.Invalid, V140, CheckIdentifier.History);
-                if (pkm.HT_Affection != 0)
-                    return new CheckResult(Severity.Invalid, V141, CheckIdentifier.History);
-                if (pkm.XY && pkm.CNTs.Any(stat => stat > 0))
-                    return new CheckResult(Severity.Invalid, V138, CheckIdentifier.History);
-
-                // We know it is untraded (HT is empty), if it must be trade evolved flag it.
-                if (Legal.getHasTradeEvolved(pkm) && (EncounterMatch as EncounterSlot[])?.Any(slot => slot.Species == pkm.Species) != true)
-                {
-                    if (pkm.Species != 350) // Milotic
-                        return new CheckResult(Severity.Invalid, V142, CheckIdentifier.History);
-                    if (pkm.CNT_Beauty < 170) // Beauty Contest Stat Requirement
-                        return new CheckResult(Severity.Invalid, V143, CheckIdentifier.History);
-                    if (pkm.CurrentLevel == 1)
-                        return new CheckResult(Severity.Invalid, V144, CheckIdentifier.History);
-                }
-            }
-            else // Is Traded
-            {
-                if (pkm.Format == 6 && pkm.HT_Memory == 0)
-                    return new CheckResult(Severity.Invalid, V150, CheckIdentifier.History);
-            }
-
-            // Memory ChecksResult
-            if (pkm.IsEgg)
-            {
-                if (pkm.HT_Memory != 0)
-                    return new CheckResult(Severity.Invalid, V149, CheckIdentifier.History);
-                if (pkm.OT_Memory != 0)
-                    return new CheckResult(Severity.Invalid, V151, CheckIdentifier.History);
-            }
-            else if (EncounterType != typeof(WC6))
-            {
-                if (pkm.OT_Memory == 0 ^ !pkm.Gen6)
-                    return new CheckResult(Severity.Invalid, V152, CheckIdentifier.History);
-                if (pkm.GenNumber < 6 && pkm.OT_Affection != 0)
-                    return new CheckResult(Severity.Invalid, V129, CheckIdentifier.History);
-            }
-            // Unimplemented: Ingame Trade Memories
-
-            return new CheckResult(Severity.Valid, V145, CheckIdentifier.History);
-        }
-        private CheckResult verifyCommonMemory(int handler)
-        {
-            int m = 0;
-            int t = 0;
-            string resultPrefix = "";
-            switch (handler)
-            {
-                case 0:
-                    m = pkm.OT_Memory;
-                    t = pkm.OT_TextVar;
-                    resultPrefix = V205;
-                    break;
-                case 1:
-                    m = pkm.HT_Memory;
-                    t = pkm.HT_TextVar;
-                    resultPrefix = V206;
-                    break;
-            }
-            int matchingMoveMemory = Array.IndexOf(Legal.MoveSpecificMemories[0], m);
-            if (matchingMoveMemory != -1 && pkm.Species != 235 && !Legal.getCanLearnMachineMove(pkm, Legal.MoveSpecificMemories[1][matchingMoveMemory], 6))
-                return new CheckResult(Severity.Invalid, string.Format(V153, resultPrefix), CheckIdentifier.Memory);
-
-            if (m == 6 && !Legal.LocationsWithPKCenter[0].Contains(t))
-                return new CheckResult(Severity.Invalid, string.Format(V154, resultPrefix), CheckIdentifier.Memory);
-
-            if (m == 21) // {0} saw {2} carrying {1} on its back. {4} that {3}.
-                if (!Legal.getCanLearnMachineMove(new PK6 {Species = t, EXP = PKX.getEXP(100, t)}, 19, 6))
-                    return new CheckResult(Severity.Invalid, string.Format(V153, resultPrefix), CheckIdentifier.Memory);
-
-            if ((m == 16 || m == 48) && (t == 0 || !Legal.getCanKnowMove(pkm, t, 6)))
-                return new CheckResult(Severity.Invalid, string.Format(V153, resultPrefix), CheckIdentifier.Memory);
-
-            if (m == 49 && (t == 0 || !Legal.getCanRelearnMove(pkm, t, 6))) // {0} was able to remember {2} at {1}'s instruction. {4} that {3}.
-                return new CheckResult(Severity.Invalid, string.Format(V153, resultPrefix), CheckIdentifier.Memory);
-
-            return new CheckResult(Severity.Valid, string.Format(V155, resultPrefix), CheckIdentifier.Memory);
-        }
-
-        private void verifyOTMemoryIs(int[] values)
-        {
-            if (pkm.OT_Memory != values[0])
-                AddLine(Severity.Invalid, string.Format(V197, V205, values[0]), CheckIdentifier.Memory);
-            if (pkm.OT_Intensity != values[1])
-                AddLine(Severity.Invalid, string.Format(V198, V205, values[1]), CheckIdentifier.Memory);
-            if (pkm.OT_TextVar != values[2])
-                AddLine(Severity.Invalid, string.Format(V199, V205, values[2]), CheckIdentifier.Memory);
-            if (pkm.OT_Feeling != values[3])
-                AddLine(Severity.Invalid, string.Format(V200, V205, values[3]), CheckIdentifier.Memory);
-        }
-        private void verifyOTMemory()
-        {
-            if (pkm.Format < 6)
-                return;
-
-            if (!History.Valid)
-                return;
-
-            if (pkm.GenNumber < 6)
-            {
-                verifyOTMemoryIs(new [] {0,0,0,0}); // empty
-                return;
-            }
-
-            if (EncounterType == typeof(EncounterTrade))
-            {
-                // Undocumented, uncommon, and insignificant -- don't bother.
-                return;
-            }
-            if (EncounterType == typeof(WC6))
-            {
-                WC6 g = EncounterMatch as WC6;
-                verifyOTMemoryIs(new[] {g.OT_Memory, g.OT_Intensity, g.OT_TextVar, g.OT_Feeling});
-                return;
-            }
-            if (EncounterType == typeof(WC7))
-            {
-                WC7 g = EncounterMatch as WC7;
-                verifyOTMemoryIs(new[] {g.OT_Memory, g.OT_Intensity, g.OT_TextVar, g.OT_Feeling});
-                return;
-            }
-            if (pkm.GenNumber >= 7)
-            {
-                verifyOTMemoryIs(new[] {0, 0, 0, 0}); // empty
-                return;
-            }
-
-            switch (pkm.OT_Memory)
-            {
-                case 2: // {0} hatched from an Egg and saw {1} for the first time at... {2}. {4} that {3}.
-                    if (!pkm.WasEgg && pkm.Egg_Location != 60004)
-                        AddLine(Severity.Invalid, string.Format(V160, V205), CheckIdentifier.Memory);
-                    break;
-
-                case 4: // {0} became {1}’s friend when it arrived via Link Trade at... {2}. {4} that {3}.
-                    AddLine(Severity.Invalid, string.Format(V161, V205), CheckIdentifier.Memory);
-                    return;
-
-                case 6: // {0} went to the Pokémon Center in {2} with {1} and had its tired body healed there. {4} that {3}.
-                    int matchingOriginGame = Array.IndexOf(Legal.LocationsWithPKCenter[0], pkm.OT_TextVar);
-                    if (matchingOriginGame != -1)
-                    {
-                        int gameID = Legal.LocationsWithPKCenter[1][matchingOriginGame];
-                        if (pkm.XY && gameID != 0 || pkm.AO && gameID != 1)
-                            AddLine(Severity.Invalid, string.Format(V162, V205), CheckIdentifier.Memory);
-                    }
-                    AddLine(verifyCommonMemory(0));
-                    return;
-
-                case 14:
-                    if (!Legal.getCanBeCaptured(pkm.OT_TextVar, pkm.GenNumber, (GameVersion)pkm.Version))
-                        AddLine(Severity.Invalid, string.Format(V165, V205), CheckIdentifier.Memory);
-                    else
-                        AddLine(Severity.Valid, string.Format(V164, V205), CheckIdentifier.Memory);
-                    return;
-            }
-            if (pkm.XY && Legal.Memory_NotXY.Contains(pkm.OT_Memory))
-                AddLine(Severity.Invalid, string.Format(V163, V205), CheckIdentifier.Memory);
-            if (pkm.AO && Legal.Memory_NotAO.Contains(pkm.OT_Memory))
-                AddLine(Severity.Invalid, string.Format(V163, V205), CheckIdentifier.Memory);
-
-            AddLine(verifyCommonMemory(0));
-        }
-        private void verifyHTMemory()
-        {
-            if (pkm.Format < 6)
-                return;
-
-            if (!History.Valid)
-                return;
-
-            if (pkm.Format >= 7)
-            {
-                /* 
-                *  Bank Transfer adds in the Link Trade Memory.
-                *  Trading 7<->7 between games (not Bank) clears this data.
-                */
-                if (pkm.HT_Memory == 0)
-                {
-                    if (pkm.HT_TextVar != 0 || pkm.HT_Intensity != 0 || pkm.HT_Feeling != 0)
-                        AddLine(Severity.Invalid, V329, CheckIdentifier.Memory);
-                    return;
-                }
-
-                if (pkm.HT_Memory != 4)
-                    AddLine(Severity.Invalid, V156, CheckIdentifier.Memory);
-                if (pkm.HT_TextVar != 0)
-                    AddLine(Severity.Invalid, V157, CheckIdentifier.Memory);
-                if (pkm.HT_Intensity != 1)
-                    AddLine(Severity.Invalid, V158, CheckIdentifier.Memory);
-                if (pkm.HT_Feeling > 10)
-                    AddLine(Severity.Invalid, V159, CheckIdentifier.Memory);
-                return;
-            }
-
-            switch (pkm.HT_Memory)
-            {
-                case 0:
-                    if (string.IsNullOrEmpty(pkm.HT_Name))
-                        return;
-                    AddLine(Severity.Invalid, V150, CheckIdentifier.Memory); return;
-                case 1: // {0} met {1} at... {2}. {1} threw a Poké Ball at it, and they started to travel together. {4} that {3}.
-                    AddLine(Severity.Invalid, string.Format(V202, V206), CheckIdentifier.Memory); return;
-
-                case 2: // {0} hatched from an Egg and saw {1} for the first time at... {2}. {4} that {3}.
-                    AddLine(Severity.Invalid, string.Format(V160, V206), CheckIdentifier.Memory); return;
-
-                case 14:
-                    if (Legal.getCanBeCaptured(pkm.HT_TextVar, pkm.GenNumber))
-                        AddLine(Severity.Valid, string.Format(V164, V206), CheckIdentifier.Memory);
-                    else
-                        AddLine(Severity.Invalid, string.Format(V165, V206), CheckIdentifier.Memory);
-                    return;
-            }
-            AddLine(verifyCommonMemory(1));
-        }
-        private void verifyRegion()
-        {
-            if (pkm.Format < 6)
-                return;
-
-            bool pass;
-            switch (pkm.ConsoleRegion)
-            {
-                case 0: // Japan
-                    pass = pkm.Country == 1;
-                    break;
-                case 1: // Americas
-                    pass = 8 <= pkm.Country && pkm.Country <= 52 || new[] {153, 156, 168, 174, 186}.Contains(pkm.Country);
-                    break;
-                case 2: // Europe
-                    pass = 64 <= pkm.Country && pkm.Country <= 127 || new[] {169, 184, 185}.Contains(pkm.Country);
-                    break;
-                case 4: // China
-                    pass = pkm.Country == 144 || pkm.Country == 160;
-                    break;
-                case 5: // Korea
-                    pass = pkm.Country == 136;
-                    break;
-                case 6: // Taiwan
-                    pass = pkm.Country == 128;
-                    break;
-                default:
-                    AddLine(new CheckResult(Severity.Invalid, V301, CheckIdentifier.Geography));
-                    return;
-            }
-
-            if (!pass)
-                AddLine(Severity.Invalid, V302, CheckIdentifier.Geography);
-            else
-                AddLine(Severity.Valid, V303, CheckIdentifier.Geography);
-        }
-        private void verifyForm()
-        {
-            if (!Encounter.Valid)
-                return;
-
-            if (pkm.Format < 4)
-                return;
-
-            if (pkm.AltForm > pkm.PersonalInfo.FormeCount)
-            {
-                bool valid = false;
-                int species = pkm.Species;
-                if (species == 201) // Unown
-                {
-                    if (pkm.GenNumber == 2 && pkm.AltForm < 26) // A-Z
-                        valid = true;
-                    else if (pkm.GenNumber >= 3 && pkm.AltForm >= 28) // A-Z?!
-                        valid = true;
-                }
-                if (species == 414 && pkm.AltForm < 3) // Wormadam base form kept
-                        valid = true;
-
-                if ((species == 664 || species == 665) && pkm.AltForm < 18) // Vivillon Pre-evolutions
-                    valid = true;
-
-                if (!valid) // ignore list
-                { AddLine(Severity.Invalid, string.Format(V304, pkm.PersonalInfo.FormeCount, pkm.AltForm), CheckIdentifier.Form); return; }
-            }
-
-            switch (pkm.Species)
-            {
-                case 25: // Pikachu
-                    if (pkm.Format == 6 && pkm.AltForm != 0 ^ EncounterType == typeof(EncounterStatic))
-                    {
-                        string msg = EncounterType == typeof (EncounterStatic) ? V305 : V306;
-                        AddLine(Severity.Invalid, msg, CheckIdentifier.Form);
-                        return;
-                    }
-                    if (pkm.Format == 7 && pkm.AltForm != 0 ^ EncounterIsMysteryGift)
-                    {
-                        var gift = EncounterMatch as WC7;
-                        if (gift != null && gift.Form != pkm.AltForm)
-                        {
-                            AddLine(Severity.Invalid, V307, CheckIdentifier.Form);
-                            return;
-                        }
-                    }
-                    break;
-                case 487: // Giratina
-                    if (pkm.AltForm == 1 ^ pkm.HeldItem == 112) // Origin form only with Griseous Orb
-                    {
-                        AddLine(Severity.Invalid, V308, CheckIdentifier.Form);
-                        return;
-                    }
-                    break;
-                case 493: // Arceus
-                    {
-                        int item = pkm.HeldItem;
-                        int form = 0;
-                        if ((298 <= item && item <= 313) || item == 644)
-                            form = Array.IndexOf(Legal.Arceus_Plate, item) + 1;
-                        else if (777 <= item && item <= 793)
-                            form = Array.IndexOf(Legal.Arceus_ZCrystal, item) + 1;
-                        if (form != pkm.AltForm)
-                            AddLine(Severity.Invalid, V308, CheckIdentifier.Form);
-                        else if (form != 0)
-                            AddLine(Severity.Valid, V309, CheckIdentifier.Form);
-                    }
-                    break;
-                case 647: // Keldeo
-                    {
-                        int index = Array.IndexOf(pkm.Moves, 548); // Secret Sword
-                        bool noSword = index < 0;
-                        if (pkm.AltForm == 0 ^ noSword) // mismatch
-                            vMoves[noSword ? 0 : index] = new CheckResult(Severity.Invalid, V169, CheckIdentifier.Move);
-                        break;
-                    }
-                case 649: // Genesect
-                    {
-                        int item = pkm.HeldItem;
-                        int form = 0;
-                        if (116 <= item && item <= 119)
-                            form = item - 115;
-
-                        if (form != pkm.AltForm)
-                            AddLine(Severity.Invalid, V308, CheckIdentifier.Form);
-                        else
-                            AddLine(Severity.Valid, V309, CheckIdentifier.Form);
-                    }
-                    break;
-                case 658: // Greninja
-                    if (pkm.AltForm > 1) // Ash Battle Bond active
-                    {
-                        AddLine(Severity.Invalid, V310, CheckIdentifier.Form);
-                        return;
-                    }
-                    break;
-                case 664: // Scatterbug
-                case 665: // Spewpa
-                    if (pkm.AltForm > 17) // Fancy & Pokéball
-                    {
-                        AddLine(Severity.Invalid, V311, CheckIdentifier.Form);
-                        return;
-                    }
-                    else if (!Legal.CheckVivillonPattern(pkm.AltForm,pkm.Country,pkm.Region))
-                    {
-                        AddLine(Severity.Invalid, V312, CheckIdentifier.Form);
-                    }
-                    break;
-                case 666: // Vivillon
-                    if (pkm.AltForm > 17) // Fancy & Pokéball
-                    {
-                        if (!EncounterIsMysteryGift)
-                            AddLine(Severity.Invalid, V312, CheckIdentifier.Form);
-                        else
-                            AddLine(Severity.Valid, V313, CheckIdentifier.Form);
-
-                        return;
-                    }
-                    else if (!Legal.CheckVivillonPattern(pkm.AltForm, pkm.Country, pkm.Region))
-                    {
-                        AddLine(Severity.Invalid, V312, CheckIdentifier.Form);
-                    }
-                    break;
-                case 670: // Floette
-                    if (pkm.AltForm == 5) // Eternal Flower -- Never Released
-                    {
-                        if (!EncounterIsMysteryGift)
-                            AddLine(Severity.Invalid, V314, CheckIdentifier.Form);
-                        else
-                            AddLine(Severity.Valid, V315, CheckIdentifier.Form);
-
-                        return;
-                    }
-                    break;
-                case 718: // Zygarde
-                    if (pkm.AltForm >= 4)
-                    {
-                        AddLine(Severity.Invalid, V310, CheckIdentifier.Form);
-                        return;
-                    }
-                    break;
-                case 773: // Silvally
-                    {
-                        int item = pkm.HeldItem;
-                        int form = 0;
-                        if ((904 <= item && item <= 920) || item == 644)
-                            form = item - 903;
-                        if (form != pkm.AltForm)
-                            AddLine(Severity.Invalid, V308, CheckIdentifier.Form);
-                        else if (form != 0)
-                            AddLine(Severity.Valid, V309, CheckIdentifier.Form);
-                        break;
-                    }
-                case 774: // Minior
-                    if (pkm.AltForm < 7)
-                    {
-                        AddLine(Severity.Invalid, V310, CheckIdentifier.Form);
-                        return;
-                    }
-                    break;
-
-                // Party Only Forms
-                case 492: // Shaymin
-                case 676: // Furfrou
-                case 720: // Hoopa
-                    if (pkm.AltForm != 0 && pkm.Box > -1) // has form but stored in box
-                    {
-                        AddLine(Severity.Invalid, V316, CheckIdentifier.Form);
-                        return;
-                    }
-                    break;
-            }
-
-            if (pkm.Format >= 7 && pkm.GenNumber < 7 && pkm.AltForm != 0)
-            {
-                if (pkm.Species == 25 || Legal.AlolanOriginForms.Contains(pkm.Species))
-                { AddLine(Severity.Invalid, V317, CheckIdentifier.Form); return; }
-            }
-            if (pkm.AltForm > 0 && new[] {Legal.BattleForms, Legal.BattleMegas, Legal.BattlePrimals}.Any(arr => arr.Contains(pkm.Species)))
-            { AddLine(Severity.Invalid, V310, CheckIdentifier.Form); return; }
-
-            AddLine(Severity.Valid, V318, CheckIdentifier.Form);
-        }
-        private void verifyMisc()
-        {
-            if (pkm.Format == 7 && ((PK7)pkm).PelagoEventStatus != 0)
-            {
-                // TODO: Figure out what PelagoEventStati are legal.
-            }
-
-            if (pkm.IsEgg)
-            {
-                if (new[] {pkm.Move1_PPUps, pkm.Move2_PPUps, pkm.Move3_PPUps, pkm.Move4_PPUps}.Any(ppup => ppup > 0))
-                { AddLine(Severity.Invalid, V319, CheckIdentifier.Misc); return; }
-                if (pkm.CNTs.Any(stat => stat > 0))
-                { AddLine(Severity.Invalid, V320, CheckIdentifier.Misc); return; }
-            }
-
-            if (Encounter.Valid)
-            {
-                if (EncounterIsMysteryGift)
-                {
-                    if (pkm.FatefulEncounter)
-                        AddLine(Severity.Valid, V321, CheckIdentifier.Fateful);
-                    else
-                        AddLine(Severity.Invalid, V322, CheckIdentifier.Fateful);
-                    return;
-                }
-                if (EncounterType == typeof (EncounterStatic))
-                {
-                    var enc = EncounterMatch as EncounterStatic;
-                    if (enc.Fateful)
-                    {
-                        if (pkm.FatefulEncounter)
-                            AddLine(Severity.Valid, V323, CheckIdentifier.Fateful);
-                        else
-                            AddLine(Severity.Invalid, V324, CheckIdentifier.Fateful);
-                    }
-                    else if (pkm.FatefulEncounter)
-                        AddLine(Severity.Invalid, V325, CheckIdentifier.Fateful);
-                    return;
-                }
-                if (pkm.FatefulEncounter)
-                    AddLine(Severity.Invalid, V325, CheckIdentifier.Fateful);
-                if (pkm.Format == 5)
-                {
-                    var enc = EncounterMatch as EncounterStatic;
-                    bool req = enc?.NSparkle ?? false;
-                    bool has = ((PK5) pkm).NPokémon;
-                    if (req && !has)
-                        AddLine(Severity.Invalid, V326, CheckIdentifier.Fateful);
-                    if (!req && has)
-                        AddLine(Severity.Invalid, V327, CheckIdentifier.Fateful);
-                }
-            }
-        }
-        private void verifyVersionEvolution()
-        {
-            if (pkm.Format < 7)
-                return;
-
-            // No point using the evolution tree. Just handle certain species.
-            switch (pkm.Species)
-            {
-                case 745: // Lycanroc
-                    if (!pkm.WasEgg)
-                        break;
-
-                    if (pkm.AltForm == 0 && pkm.Version == 31 // Moon
-                        || pkm.AltForm == 1 && pkm.Version == 30) // Sun
-                        if (pkm.IsUntraded)
-                            AddLine(Severity.Invalid, V328, CheckIdentifier.Evolution);
-                    break;
-
-                case 791: // Solgaleo
-                    if (pkm.Version == 31 && pkm.IsUntraded)
-                    {
-                        if (EncounterIsMysteryGift && (EncounterMatch as MysteryGift).Species == pkm.Species) // Gifted via Mystery Gift
-                            break;
-                        AddLine(Severity.Invalid, V328, CheckIdentifier.Evolution);
-                    }
-                    break;
-                case 792: // Lunala
-                    if (pkm.Version == 30 && pkm.IsUntraded)
-                    {
-                        if (EncounterIsMysteryGift && (EncounterMatch as MysteryGift).Species == pkm.Species) // Gifted via Mystery Gift
-                            break;
-                        AddLine(Severity.Invalid, V328, CheckIdentifier.Evolution);
-                    }
-                    break;
-            }
-        }
-
-        private CheckResult[] verifyMoves(GameVersion game = GameVersion.Any)
-        {
-            var validLevelMoves = Legal.getValidMovesAllGens(pkm, EvoChainsAllGens, Tutor: false, Machine: false, RemoveTransferHM:false);
-            var validTMHM = Legal.getValidMovesAllGens(pkm, EvoChainsAllGens, LVL: false, Tutor: false, MoveReminder: false, RemoveTransferHM: false);
-            var validTutor = Legal.getValidMovesAllGens(pkm, EvoChainsAllGens, LVL: false, Machine: false, MoveReminder: false, RemoveTransferHM: false);
-            Legal.RemoveFutureMoves(pkm, EvoChainsAllGens, ref validLevelMoves, ref validTMHM, ref validTutor);
-            CheckResult[] res;
-            int[] Moves = pkm.Moves;
-            if (pkm.Species == 235) // Smeargle can have any move except a few
-                res = parseMovesSketch(Moves);
-            else if (EventGiftMatch?.Count > 1) // Multiple possible Mystery Gifts matched, get the best match too
-                res = parseMovesGetGift(Moves, validLevelMoves, validTMHM, validTutor);
-            else // Everything else
-                res = parseMovesRegular(Moves, validLevelMoves, validTMHM, validTutor, game);
-
-            // Duplicate Moves Check
-            verifyNoEmptyDuplicates(Moves, res);
-            if (Moves[0] == 0) // Can't have an empty moveslot for the first move.
-                res[0] = new CheckResult(Severity.Invalid, V167, CheckIdentifier.Move);
-
-            return res;
-        }
-        private CheckResult[] parseMovesSketch(int[] Moves)
-        {
-            CheckResult[] res = new CheckResult[4];
-            for (int i = 0; i < 4; i++)
-                res[i] = Legal.InvalidSketch.Contains(Moves[i])
-                    ? new CheckResult(Severity.Invalid, V166, CheckIdentifier.Move)
-                    : new CheckResult(CheckIdentifier.Move);
-            return res;
-        }
-        private CheckResult[] parseMovesGetGift(int[] Moves, int[][] validLevelMoves, int[][] validTMHM, int[][] validTutor)
-        {
-            int[] RelearnMoves = pkm.RelearnMoves;
-            foreach (MysteryGift mg in EventGiftMatch)
-            {
-                int[] SpecialMoves = mg.Moves;
-                CheckResult[] res = parseMoves(Moves, validLevelMoves, RelearnMoves, validTMHM, validTutor, SpecialMoves, new int[0], new int[0]);
-                if (res.Any(r => !r.Valid))
-                    continue;
-
-                // Match Found
-                EncounterMatch = mg;
-                RelearnBase = mg.RelearnMoves;
-                return res;
-            }
-
-            // no Mystery Gifts matched
-            return parseMoves(Moves, validLevelMoves, RelearnMoves, validTMHM, validTutor, new int[0], new int[0], new int[0]);
-        }
-        private CheckResult[] parseMovesRegular(int[] Moves, int[][] validLevelMoves, int[][] validTMHM, int[][] validTutor, GameVersion game)
-        {
-            int[] EggMoves = pkm.WasEgg ? Legal.getEggMoves(pkm, game).ToArray() : new int[0];
-            int[] EventEggMoves = new int[0];
-            int[] RelearnMoves = pkm.RelearnMoves;
-            int[] SpecialMoves = (EncounterMatch as MysteryGift)?.Moves ??
-                                 (EncounterMatch as EncounterStatic)?.Moves ??
-                                 (EncounterMatch as EncounterTrade)?.Moves ??
-                                 new int[0];
-
-            CheckResult[] res = parseMoves(Moves, validLevelMoves, RelearnMoves, validTMHM, validTutor, SpecialMoves, EggMoves, EventEggMoves);
-
-            if (pkm.GenNumber < 6)
-                return res;
-
-            for (int i = 0; i < 4; i++)
-                if (res[i].Flag && !RelearnMoves.Contains(Moves[i]))
-                    res[i] = new CheckResult(Severity.Invalid, string.Format(V170, res[i].Comment), res[i].Identifier);
-
-            return res;
-        }
-        private CheckResult[] parseMoves(int[] moves, int[][] learn, int[] relearn, int[][] tmhm, int[][] tutor, int[] special, int[] egg, int[] eventegg)
-        {
-            CheckResult[] res = new CheckResult[4];
-            var Gen1MovesLearned = new List<int>();
-            var EggMovesLearned = new List<int>();
-            var EventEggMovesLearned = new List<int>();
-            var IsGen2Pkm = pkm.Format == 2 || pkm.VC2;
-            // Check none moves and relearn moves before generation moves
-            for (int m = 0; m < 4; m++)
-            {
-                if (moves[m] == 0)
-                    res[m] = new CheckResult(Severity.Valid, V167, CheckIdentifier.Move);
-                else if (relearn.Contains(moves[m]))
-                    res[m] = new CheckResult(Severity.Valid, V172, CheckIdentifier.Move) { Flag = true };
-            }
-
-            if (res.All(r => r != null))
-                return res;
-
-            bool MixedGen1NonTradebackGen2= false;
-            // Check moves going backwards, marking the move valid in the most current generation when it can be learned
-            int[] generations = getGenMovesCheckOrder(pkm);
-            for (int g = 0; g < generations.Length; g++)
-            {
-                var gen = generations[g];
-                if (!pkm.InhabitedGeneration(gen))
-                    continue;
-
-                var HMLearned = new int[0];
-                // Check if pokemon knows HM moves from generation 3 and 4 but are not valid yet, that means it cant learn the HMs in future generations
-                bool KnowDefogWhirlpool = false;
-                if (gen == 4 && pkm.Format > 4)
-                {
-                    // Copy to array the hm found or else the list will be emptied when the legal status of moves changes in the current generation
-                    HMLearned = moves.Where((m,i) => !(res[i]?.Valid ?? false) && Legal.HM_4_RemovePokeTransfer.Any(l => l == m)).Select((m, i) => i).ToArray();
-                    // Defog and Whirlpool at the same time, also both can't be learned in future generations or else they will be valid
-                    KnowDefogWhirlpool = moves.Where((m, i) => (m == 250 || m == 432) && !(res[i]?.Valid ?? false)).Count() == 2;
-                }
-                else if (gen == 3 && pkm.Format > 3)
-                    HMLearned = moves.Select((m, i) => i).Where(i => !(res[i]?.Valid ?? false) && Legal.HM_3.Any(l => l == moves[i])).ToArray();
-
-                for (int m = 0; m < 4; m++)
-                {
-                    if (res[m]?.Valid ?? false)
-                        continue;
-
-                    if (learn[gen].Contains(moves[m]))
-                    {
-                        res[m] = new CheckResult(Severity.Valid, (gen == pkm.Format)? V177 : String.Format(V330, gen), CheckIdentifier.Move);
-                        if (gen == 1) Gen1MovesLearned.Add(m);
-                    }
-                    else if (tmhm[gen].Contains(moves[m]))
-                    {
-                        res[m] = new CheckResult(Severity.Valid, (gen == pkm.Format) ? V173 : String.Format(V331, gen), CheckIdentifier.Move);
-                        if (gen == 1) Gen1MovesLearned.Add(m);
-                    }
-                    else if (tutor[gen].Contains(moves[m]))
-                    {
-                        res[m] = new CheckResult(Severity.Valid, (gen == pkm.Format) ? V173 : String.Format(V332, gen), CheckIdentifier.Move);
-                        if (gen == 1) Gen1MovesLearned.Add(m);
-                    }
-                    else if (gen == pkm.GenNumber && special.Contains(moves[m]))
-                    {
-                        res[m] = new CheckResult(Severity.Valid, V175, CheckIdentifier.Move);
-                        if (gen == 1) Gen1MovesLearned.Add(m);
-                    }
-                }
-
-                if (gen == generations.Length - 1)
-                {
-                    // Check egg moves after all the generations and all the moves, every move that can be learned in another source should have preference
-                    // the moves that can only be learned from egg moves should in the future check if the move combinations can be breed in gens 2 to 5
-                    for (int m = 0; m < 4; m++)
-                    {
-                        if (res[m]?.Valid ?? false)
-                            continue;
-                        if (egg.Contains(moves[m]))
-                        {
-                            if (IsGen2Pkm && Gen1MovesLearned.Any() && moves[m] > Legal.MaxMoveID_1)
-                            {
-                                // To learn exclusive generation 1 moves the pokemon was tradeback, but it can be trade to generation 1
-                                // without removing moves above MaxMoveID_1, egg moves above MaxMoveID_1 and gen 1 moves are incompatible
-                                res[m] = new CheckResult(Severity.Invalid, V334, CheckIdentifier.Move) { Flag = true };
-                                MixedGen1NonTradebackGen2 = true;
-                            }
-                            else
-                                res[m] = new CheckResult(Severity.Valid, V171, CheckIdentifier.Move) { Flag = true };
-                            EggMovesLearned.Add(m);
-                        }
-                        if (eventegg.Contains(moves[m]))
-                        {
-                            if(!egg.Contains(moves[m]))
-                            {
-                                if (IsGen2Pkm && Gen1MovesLearned.Any() && moves[m] > Legal.MaxMoveID_1)
-                                {
-                                    res[m] = new CheckResult(Severity.Invalid, V334, CheckIdentifier.Move) { Flag = true };
-                                    MixedGen1NonTradebackGen2 = true;
-                                }
-                                else
-                                    res[m] = new CheckResult(Severity.Valid, V33, CheckIdentifier.Move) { Flag = true };
-                            }
-                            EventEggMovesLearned.Add(m);
-                        }
-                    }
-
-                    // A pokemon could have normal egg moves and regular egg moves
-                    // Only if all regular egg moves are event egg moves or all event egg moves are regular egg moves
-                    if (EggMovesLearned.Any() && EventEggMovesLearned.Any())
-                    {
-                        // Moves that are egg moves or event egg moves but not both
-                        var IncompatibleEggMoves = EggMovesLearned.Except(EventEggMovesLearned).Union(EventEggMovesLearned.Except(EggMovesLearned));
-                        if (IncompatibleEggMoves.Any())
-                        {
-                            foreach(int m in IncompatibleEggMoves)
-                            {
-                                if (!EventEggMovesLearned.Contains(m) && !EggMovesLearned.Contains(m))
-                                    res[m] = new CheckResult(Severity.Invalid, V337, CheckIdentifier.Move);
-                                else if (!EventEggMovesLearned.Contains(m) && EggMovesLearned.Contains(m))
-                                    res[m] = new CheckResult(Severity.Invalid, V336, CheckIdentifier.Move);
-                            }
-                        }
-                    }
-                }
-                
-                if (3 <= gen && gen <= 4 && pkm.Format > gen)
-                {
-                    // After all the moves from the generations 3 and 4, 
-                    // including egg moves if is the origin generation because some hidden moves are also special egg moves in gen 3
-                    // Check if the marked hidden moves that were invalid at the start are now marked as valid, that means 
-                    // the hidden move was learned in gen 3 or 4 but was not removed when transfer to 4 or 5
-                    if (KnowDefogWhirlpool)
-                        KnowDefogWhirlpool = moves.Where((m,i) => (m == 250 || m == 432) && (res[i]?.Valid ?? false)).Count() == 2;
-                    
-                    if (KnowDefogWhirlpool)
-                    {
-                        foreach (int index in moves.Select((m, i) => i).Where(i => (moves[i] == 250 || moves[i] == 432)))
-                        {
-                            res[index] = new CheckResult(Severity.Invalid, V338, CheckIdentifier.Move);
-                        }
-                    }
-
-                    foreach (int hm in HMLearned.Where(l => res[l]?.Valid ?? false))
-                    {
-                        res[hm] = new CheckResult(Severity.Invalid, string.Format(V339,gen,gen+1), CheckIdentifier.Move);
-                    }
-                }
-
-                // Mark the gen 1 exclusive moves as illegal because the pokemon also have Non tradeback egg moves.
-                if (MixedGen1NonTradebackGen2)
-                {
-                    foreach (int m in Gen1MovesLearned)
-                    {
-                        res[m] = new CheckResult(Severity.Invalid, V335, CheckIdentifier.Move);
-                    }
-                }
-
-                if (res.All(r => r != null))
-                    return res;
-            }
-
-            if (res.All(r => r != null))
-                return res;
-
-            for (int m = 0; m < 4; m++)
-            {
-                if (res[m] == null)
-                    res[m] = new CheckResult(Severity.Invalid, V176, CheckIdentifier.Move);
-            }
-            return res;
-        }
-        private CheckResult[] verifyRelearn()
-        {
-            RelearnBase = null;
-
-            if (pkm.GenNumber < 6 || pkm.VC1)
-                return verifyRelearnNone();
-
-            if (pkm.WasLink)
-                return verifyRelearnLink();
-
-            if (pkm.WasEvent || pkm.WasEventEgg)
-                return verifyRelearnMysteryGift();
-
-            if (pkm.WasEgg && !Legal.NoHatchFromEgg.Contains(pkm.Species))
-                return verifyRelearnEgg();
-
-            if (pkm.RelearnMove1 != 0 && Legal.getDexNavValid(pkm))
-                return verifyRelearnDexNav();
-
-            return verifyRelearnNone();
-        }
-        private CheckResult[] verifyRelearnMysteryGift()
-        {
-            CheckResult[] res = new CheckResult[4];
-            int[] RelearnMoves = pkm.RelearnMoves;
-            // Get gifts that match
-
-            EventGiftMatch = new List<MysteryGift>(Legal.getValidGifts(pkm));
-            foreach (MysteryGift mg in EventGiftMatch.ToArray())
-            {
-                int[] moves = mg.RelearnMoves;
-                for (int i = 0; i < 4; i++)
-                    res[i] = moves[i] != RelearnMoves[i]
-                        ? new CheckResult(Severity.Invalid, string.Format(V178, movelist[moves[i]]), CheckIdentifier.RelearnMove)
-                        : new CheckResult(CheckIdentifier.RelearnMove);
-                if (res.Any(r => !r.Valid))
-                    EventGiftMatch.Remove(mg);
-            }
-            if (EventGiftMatch.Count > 1)
-                return res;
-
-            if (EventGiftMatch.Count == 1)
-            {
-                EncounterMatch = EventGiftMatch[0];
-                RelearnBase = EventGiftMatch[0].RelearnMoves;
-                return res;
-            }
-
-            // No gift match, thus no relearn moves
-            EncounterMatch = EncounterType = null;
-            return verifyRelearnNone(); 
-        }
-        private CheckResult[] verifyRelearnDexNav()
-        {
-            CheckResult[] res = new CheckResult[4];
-            int[] RelearnMoves = pkm.RelearnMoves;
-
-            // DexNav Pokémon can have 1 random egg move as a relearn move.
-            res[0] = !Legal.getValidRelearn(pkm, 0).Contains(RelearnMoves[0])
-                    ? new CheckResult(Severity.Invalid, V183, CheckIdentifier.RelearnMove)
-                    : new CheckResult(CheckIdentifier.RelearnMove);
-
-            // All other relearn moves must be empty.
-            for (int i = 1; i < 4; i++)
-                res[i] = RelearnMoves[i] != 0
-                    ? new CheckResult(Severity.Invalid, V184, CheckIdentifier.RelearnMove)
-                    : new CheckResult(CheckIdentifier.RelearnMove);
-
-            // Update the relearn base moves if the first relearn move is okay.
-            if (res[0].Valid)
-                RelearnBase = new[] { RelearnMoves[0], 0, 0, 0 };
-
-            return res;
-        }
-        private CheckResult[] verifyRelearnNone()
-        {
-            CheckResult[] res = new CheckResult[4];
-            int[] RelearnMoves = pkm.RelearnMoves;
-            
-            // No relearn moves should be present.
-            for (int i = 0; i < 4; i++)
-                res[i] = RelearnMoves[i] != 0
-                    ? new CheckResult(Severity.Invalid, V184, CheckIdentifier.RelearnMove)
-                    : new CheckResult(CheckIdentifier.RelearnMove);
-
-            return res;
-        }
-        private CheckResult[] verifyRelearnLink()
-        {
-            // The WasLink check indicated that it was from the Pokémon Link
-            var Link = Legal.getValidLinkGifts(pkm);
-
-            // But no encounter was able to be matched. Abort!
-            if (Link == null)
-                return verifyRelearnNone();
-
-            EncounterMatch = Link;
-            CheckResult[] res = new CheckResult[4];
-            int[] RelearnMoves = pkm.RelearnMoves;
-            int[] LinkRelearn = ((EncounterLink)EncounterMatch).RelearnMoves;
-            
-            // Pokémon Link encounters should have their relearn moves match exactly.
-            RelearnBase = LinkRelearn;
-            for (int i = 0; i < 4; i++)
-                res[i] = LinkRelearn[i] != RelearnMoves[i]
-                    ? new CheckResult(Severity.Invalid, string.Format(V178, movelist[LinkRelearn[i]]), CheckIdentifier.RelearnMove)
-                    : new CheckResult(CheckIdentifier.RelearnMove);
-
-            return res;
-        }
-        private CheckResult[] verifyRelearnEgg()
-        {
-            CheckResult[] res = new CheckResult[4];
-            int[] RelearnMoves = pkm.RelearnMoves;
-
-            // Some games can have different egg movepools. Have to check all situations.
-            GameVersion[] Games = { };
-            switch (pkm.GenNumber)
-            {
-                case 6:
-                    Games = new[] { GameVersion.XY, GameVersion.ORAS };
-                    break;
-                case 7:
-                    Games = new[] { GameVersion.SM };
-                    break;
-            }
-
-            bool checkAllGames = pkm.WasTradedEgg;
-            bool splitBreed = Legal.SplitBreed.Contains(pkm.Species);
-            int iterate = (checkAllGames ? Games.Length : 1) * (splitBreed ? 2 : 1);
-
-            for (int i = 0; i < iterate; i++)
-            {
-                // Obtain parameters for the Egg's Base Moves
-                int gameSource = !checkAllGames ? -1 : i % iterate / (splitBreed ? 2 : 1);
-                int skipOption = splitBreed && iterate / 2 <= i ? 1 : 0;
-                GameVersion ver = gameSource == -1 ? GameVersion.Any : Games[gameSource];
-
-                // Generate & Analyze compatibility
-                res = verifyRelearnEggBase(RelearnMoves, skipOption, ver);
-                if (res.All(r => r.Valid)) // egg is satisfactory
-                    break;
-            }
-
-            verifyNoEmptyDuplicates(RelearnMoves, res);
-            return res;
-        }
-        private CheckResult[] verifyRelearnEggBase(int[] RelearnMoves, int skipOption, GameVersion ver)
-        {
-            CheckResult[] res = new CheckResult[4];
-
-            // Obtain level1 moves
-            List<int> baseMoves = new List<int>(Legal.getBaseEggMoves(pkm, skipOption, ver));
-            int baseCt = baseMoves.Count;
-            if (baseCt > 4) baseCt = 4;
-
-            // Obtain Inherited moves
-            var inheritMoves = Legal.getValidRelearn(pkm, skipOption).ToList();
-            var inherited = RelearnMoves.Where(m => m != 0 && (!baseMoves.Contains(m) || inheritMoves.Contains(m))).ToList();
-            int inheritCt = inherited.Count;
-
-            // Get Move Window
-            var window = new List<int>();
-            window.AddRange(baseMoves); // initial moves (levelup for current level of egg)
-            window.AddRange(inherited); // nonstandard (egg or higher levelup moves)
-
-            // Get required amount of base moves
-            int unique = baseMoves.Concat(inherited).Distinct().Count();
-            int reqBase = inheritCt == 4 || baseCt + inheritCt > 4 ? 4 - inheritCt : baseCt;
-            if (RelearnMoves.Where(m => m != 0).Count() < Math.Min(4, baseMoves.Count))
-                reqBase = Math.Min(4, unique);
-            
-            // Store the base moves suggestion.
-            string em = string.Join(", ", baseMoves.Select(m => m >= movelist.Length ? V190 : movelist[m]));
-
-            // Store the suggested relearn moves.
-            int[] moves = window.Skip(baseCt + inheritCt - 4).Take(4).ToArray();
-            Array.Resize(ref moves, 4);
-            RelearnBase = moves;
-
-            // Check if the required amount of Base Egg Moves are present.
-            for (int i = 0; i < reqBase; i++)
-            {
-                if (baseMoves.Contains(RelearnMoves[i]))
-                    res[i] = new CheckResult(Severity.Valid, V179, CheckIdentifier.RelearnMove);
-                else
-                {
-                    // mark remaining base egg moves missing
-                    for (int z = i; z < reqBase; z++)
-                        res[z] = new CheckResult(Severity.Invalid, V180, CheckIdentifier.RelearnMove);
-
-                    // provide the list of suggested base moves for the last required slot
-                    res[reqBase - 1].Comment += string.Format(Environment.NewLine + V181, em);
-                    break;
-                }
-            }
-
-            // Non-Base moves that can magically appear in the regular movepool
-            if (Legal.LightBall.Contains(pkm.Species))
-                inheritMoves.Add(344);
-
-            // Inherited moves appear after the required base moves.
-            for (int i = reqBase; i < 4; i++)
-            {
-                if (RelearnMoves[i] == 0) // empty
-                    res[i] = new CheckResult(Severity.Valid, V167, CheckIdentifier.RelearnMove);
-                else if (inheritMoves.Contains(RelearnMoves[i])) // inherited
-                    res[i] = new CheckResult(Severity.Valid, V172, CheckIdentifier.RelearnMove);
-                else // not inheritable, flag
-                    res[i] = new CheckResult(Severity.Invalid, V182, CheckIdentifier.RelearnMove);
-            }
-
-            return res;
-        }
-
-        private void verifyNoEmptyDuplicates(int[] Moves, CheckResult[] res)
-        {
-            bool emptySlot = false;
-            for (int i = 0; i < 4; i++)
-            {
-                if (Moves[i] == 0)
-                    emptySlot = true;
-                else if (emptySlot)
-                    res[i] = new CheckResult(Severity.Invalid, V167, res[i].Identifier);
-                else if (Moves.Count(m => m == Moves[i]) > 1)
-                    res[i] = new CheckResult(Severity.Invalid, V168, res[i].Identifier);
-            }
-        }
-
-        private CheckResult verifyEggMoves()
-        {
-            if (!pkm.WasEgg || vMoves.All(m => m.Valid))
-                return new CheckResult(CheckIdentifier.Egg);
-
-            // todo: egg move breeding legality
-            switch (pkm.GenNumber)
-            {
-                case 1:
-                case 2:
-                    // Check Both Egg Moves -- egg moves are initially checked with no game as the base.
-                    foreach (var game in new[] {GameVersion.GS, GameVersion.C})
-                    {
-                        vMoves = verifyMoves(game);
-                        if (vMoves.Any(m => !m.Valid))
-                            continue;
-
-                        // todo: check compatibility of parents (chain wise)
-                        return new CheckResult(Severity.Valid, string.Format(V185, game), CheckIdentifier.Egg);
-                    }
-                    break;
-
-                case 3:
-                    return new CheckResult(Severity.NotImplemented, V186, CheckIdentifier.Egg);
-
-                case 4:
-                    return new CheckResult(Severity.NotImplemented, V186, CheckIdentifier.Egg);
-            }
-            return new CheckResult(CheckIdentifier.Egg);
-        }
-
-        public static string[] movelist = Util.getMovesList("en");
-        private static readonly string[] EventRibName =
-        {
-            "Country", "National", "Earth", "World", "Classic",
-            "Premier", "Event", "Birthday", "Special", "Souvenir",
-            "Wishing", "Battle Champ", "Regional Champ", "National Champ", "World Champ"
-        };
-    }
-}
-=======
 ﻿using System;
 using System.Collections.Generic;
 using System.Linq;
@@ -4597,10 +2064,10 @@
 
         private CheckResult[] verifyMoves(GameVersion game = GameVersion.Any)
         {
-            var validLevelMoves = Legal.getValidMoves(pkm, EvoChainsAllGens, Tutor: false, Machine: false).ToArray();
-            var validTMHM = Legal.getValidMoves(pkm, EvoChainsAllGens, LVL: false, Tutor: false, MoveReminder: false).ToArray();
-            var validTutor = Legal.getValidMoves(pkm, EvoChainsAllGens, LVL: false, Machine: false, MoveReminder: false).ToArray();
-
+            var validLevelMoves = Legal.getValidMovesAllGens(pkm, EvoChainsAllGens, Tutor: false, Machine: false, RemoveTransferHM:false);
+            var validTMHM = Legal.getValidMovesAllGens(pkm, EvoChainsAllGens, LVL: false, Tutor: false, MoveReminder: false, RemoveTransferHM: false);
+            var validTutor = Legal.getValidMovesAllGens(pkm, EvoChainsAllGens, LVL: false, Machine: false, MoveReminder: false, RemoveTransferHM: false);
+            Legal.RemoveFutureMoves(pkm, EvoChainsAllGens, ref validLevelMoves, ref validTMHM, ref validTutor);
             CheckResult[] res;
             int[] Moves = pkm.Moves;
             if (pkm.Species == 235) // Smeargle can have any move except a few
@@ -4660,13 +2127,13 @@
                     : new CheckResult(CheckIdentifier.Move);
             return res;
         }
-        private CheckResult[] parseMovesGetGift(int[] Moves, int[] validLevelMoves, int[] validTMHM, int[] validTutor)
+        private CheckResult[] parseMovesGetGift(int[] Moves, int[][] validLevelMoves, int[][] validTMHM, int[][] validTutor)
         {
             int[] RelearnMoves = pkm.RelearnMoves;
             foreach (MysteryGift mg in EventGiftMatch)
             {
                 int[] SpecialMoves = mg.Moves;
-                CheckResult[] res = parseMoves(Moves, validLevelMoves, RelearnMoves, validTMHM, validTutor, SpecialMoves, new int[0]);
+                CheckResult[] res = parseMoves(Moves, validLevelMoves, RelearnMoves, validTMHM, validTutor, SpecialMoves, new int[0], new int[0]);
                 if (res.Any(r => !r.Valid))
                     continue;
 
@@ -4677,18 +2144,19 @@
             }
 
             // no Mystery Gifts matched
-            return parseMoves(Moves, validLevelMoves, RelearnMoves, validTMHM, validTutor, new int[0], new int[0]);
-        }
-        private CheckResult[] parseMovesRegular(int[] Moves, int[] validLevelMoves, int[] validTMHM, int[] validTutor, GameVersion game)
+            return parseMoves(Moves, validLevelMoves, RelearnMoves, validTMHM, validTutor, new int[0], new int[0], new int[0]);
+        }
+        private CheckResult[] parseMovesRegular(int[] Moves, int[][] validLevelMoves, int[][] validTMHM, int[][] validTutor, GameVersion game)
         {
             int[] EggMoves = pkm.WasEgg ? Legal.getEggMoves(pkm, game).ToArray() : new int[0];
+            int[] EventEggMoves = new int[0];
             int[] RelearnMoves = pkm.RelearnMoves;
             int[] SpecialMoves = (EncounterMatch as MysteryGift)?.Moves ??
                                  (EncounterMatch as EncounterStatic)?.Moves ??
                                  (EncounterMatch as EncounterTrade)?.Moves ??
                                  new int[0];
 
-            CheckResult[] res = parseMoves(Moves, validLevelMoves, RelearnMoves, validTMHM, validTutor, SpecialMoves, EggMoves);
+            CheckResult[] res = parseMoves(Moves, validLevelMoves, RelearnMoves, validTMHM, validTutor, SpecialMoves, EggMoves, EventEggMoves);
 
             if (pkm.GenNumber < 6)
                 return res;
@@ -4699,31 +2167,176 @@
 
             return res;
         }
-        private static CheckResult[] parseMoves(int[] moves, int[] learn, int[] relearn, int[] tmhm, int[] tutor, int[] special, int[] egg)
+        private CheckResult[] parseMoves(int[] moves, int[][] learn, int[] relearn, int[][] tmhm, int[][] tutor, int[] special, int[] egg, int[] eventegg)
         {
             CheckResult[] res = new CheckResult[4];
-            for (int i = 0; i < 4; i++)
-            {
-                if (moves[i] == 0)
-                    res[i] = new CheckResult(Severity.Valid, V167, CheckIdentifier.Move);
-                else if (learn.Contains(moves[i]))
-                    res[i] = new CheckResult(Severity.Valid, V177, CheckIdentifier.Move);
-                else if (egg.Contains(moves[i]))
-                    res[i] = new CheckResult(Severity.Valid, V171, CheckIdentifier.Move) { Flag = true };
-                else if (relearn.Contains(moves[i]))
-                    res[i] = new CheckResult(Severity.Valid, V172, CheckIdentifier.Move) { Flag = true };
-                else if (tmhm.Contains(moves[i]))
-                    res[i] = new CheckResult(Severity.Valid, V173, CheckIdentifier.Move);
-                else if (tutor.Contains(moves[i]))
-                    res[i] = new CheckResult(Severity.Valid, V174, CheckIdentifier.Move);
-                else if (special.Contains(moves[i]))
-                    res[i] = new CheckResult(Severity.Valid, V175, CheckIdentifier.Move);
-                else
-                    res[i] = new CheckResult(Severity.Invalid, V176, CheckIdentifier.Move);
+            var Gen1MovesLearned = new List<int>();
+            var EggMovesLearned = new List<int>();
+            var EventEggMovesLearned = new List<int>();
+            var IsGen2Pkm = pkm.Format == 2 || pkm.VC2;
+            // Check none moves and relearn moves before generation moves
+            for (int m = 0; m < 4; m++)
+            {
+                if (moves[m] == 0)
+                    res[m] = new CheckResult(Severity.Valid, V167, CheckIdentifier.Move);
+                else if (relearn.Contains(moves[m]))
+                    res[m] = new CheckResult(Severity.Valid, V172, CheckIdentifier.Move) { Flag = true };
+            }
+
+            if (res.All(r => r != null))
+                return res;
+
+            bool MixedGen1NonTradebackGen2= false;
+            // Check moves going backwards, marking the move valid in the most current generation when it can be learned
+            int[] generations = getGenMovesCheckOrder(pkm);
+            for (int g = 0; g < generations.Length; g++)
+            {
+                var gen = generations[g];
+                if (!pkm.InhabitedGeneration(gen))
+                    continue;
+
+                var HMLearned = new int[0];
+                // Check if pokemon knows HM moves from generation 3 and 4 but are not valid yet, that means it cant learn the HMs in future generations
+                bool KnowDefogWhirlpool = false;
+                if (gen == 4 && pkm.Format > 4)
+                {
+                    // Copy to array the hm found or else the list will be emptied when the legal status of moves changes in the current generation
+                    HMLearned = moves.Where((m,i) => !(res[i]?.Valid ?? false) && Legal.HM_4_RemovePokeTransfer.Any(l => l == m)).Select((m, i) => i).ToArray();
+                    // Defog and Whirlpool at the same time, also both can't be learned in future generations or else they will be valid
+                    KnowDefogWhirlpool = moves.Where((m, i) => (m == 250 || m == 432) && !(res[i]?.Valid ?? false)).Count() == 2;
+                }
+                else if (gen == 3 && pkm.Format > 3)
+                    HMLearned = moves.Select((m, i) => i).Where(i => !(res[i]?.Valid ?? false) && Legal.HM_3.Any(l => l == moves[i])).ToArray();
+
+                for (int m = 0; m < 4; m++)
+                {
+                    if (res[m]?.Valid ?? false)
+                        continue;
+
+                    if (learn[gen].Contains(moves[m]))
+                    {
+                        res[m] = new CheckResult(Severity.Valid, (gen == pkm.Format)? V177 : String.Format(V330, gen), CheckIdentifier.Move);
+                        if (gen == 1) Gen1MovesLearned.Add(m);
+                    }
+                    else if (tmhm[gen].Contains(moves[m]))
+                    {
+                        res[m] = new CheckResult(Severity.Valid, (gen == pkm.Format) ? V173 : String.Format(V331, gen), CheckIdentifier.Move);
+                        if (gen == 1) Gen1MovesLearned.Add(m);
+                    }
+                    else if (tutor[gen].Contains(moves[m]))
+                    {
+                        res[m] = new CheckResult(Severity.Valid, (gen == pkm.Format) ? V173 : String.Format(V332, gen), CheckIdentifier.Move);
+                        if (gen == 1) Gen1MovesLearned.Add(m);
+                    }
+                    else if (gen == pkm.GenNumber && special.Contains(moves[m]))
+                    {
+                        res[m] = new CheckResult(Severity.Valid, V175, CheckIdentifier.Move);
+                        if (gen == 1) Gen1MovesLearned.Add(m);
+                    }
+                }
+
+                if (gen == generations.Length - 1)
+                {
+                    // Check egg moves after all the generations and all the moves, every move that can be learned in another source should have preference
+                    // the moves that can only be learned from egg moves should in the future check if the move combinations can be breed in gens 2 to 5
+                    for (int m = 0; m < 4; m++)
+                    {
+                        if (res[m]?.Valid ?? false)
+                            continue;
+                        if (egg.Contains(moves[m]))
+                        {
+                            if (IsGen2Pkm && Gen1MovesLearned.Any() && moves[m] > Legal.MaxMoveID_1)
+                            {
+                                // To learn exclusive generation 1 moves the pokemon was tradeback, but it can be trade to generation 1
+                                // without removing moves above MaxMoveID_1, egg moves above MaxMoveID_1 and gen 1 moves are incompatible
+                                res[m] = new CheckResult(Severity.Invalid, V334, CheckIdentifier.Move) { Flag = true };
+                                MixedGen1NonTradebackGen2 = true;
+                            }
+                            else
+                                res[m] = new CheckResult(Severity.Valid, V171, CheckIdentifier.Move) { Flag = true };
+                            EggMovesLearned.Add(m);
+                        }
+                        if (eventegg.Contains(moves[m]))
+                        {
+                            if(!egg.Contains(moves[m]))
+                            {
+                                if (IsGen2Pkm && Gen1MovesLearned.Any() && moves[m] > Legal.MaxMoveID_1)
+                                {
+                                    res[m] = new CheckResult(Severity.Invalid, V334, CheckIdentifier.Move) { Flag = true };
+                                    MixedGen1NonTradebackGen2 = true;
+                                }
+                                else
+                                    res[m] = new CheckResult(Severity.Valid, V33, CheckIdentifier.Move) { Flag = true };
+                            }
+                            EventEggMovesLearned.Add(m);
+                        }
+                    }
+
+                    // A pokemon could have normal egg moves and regular egg moves
+                    // Only if all regular egg moves are event egg moves or all event egg moves are regular egg moves
+                    if (EggMovesLearned.Any() && EventEggMovesLearned.Any())
+                    {
+                        // Moves that are egg moves or event egg moves but not both
+                        var IncompatibleEggMoves = EggMovesLearned.Except(EventEggMovesLearned).Union(EventEggMovesLearned.Except(EggMovesLearned));
+                        if (IncompatibleEggMoves.Any())
+                        {
+                            foreach(int m in IncompatibleEggMoves)
+                            {
+                                if (!EventEggMovesLearned.Contains(m) && !EggMovesLearned.Contains(m))
+                                    res[m] = new CheckResult(Severity.Invalid, V337, CheckIdentifier.Move);
+                                else if (!EventEggMovesLearned.Contains(m) && EggMovesLearned.Contains(m))
+                                    res[m] = new CheckResult(Severity.Invalid, V336, CheckIdentifier.Move);
+                            }
+                        }
+                    }
+                }
+                
+                if (3 <= gen && gen <= 4 && pkm.Format > gen)
+                {
+                    // After all the moves from the generations 3 and 4, 
+                    // including egg moves if is the origin generation because some hidden moves are also special egg moves in gen 3
+                    // Check if the marked hidden moves that were invalid at the start are now marked as valid, that means 
+                    // the hidden move was learned in gen 3 or 4 but was not removed when transfer to 4 or 5
+                    if (KnowDefogWhirlpool)
+                        KnowDefogWhirlpool = moves.Where((m,i) => (m == 250 || m == 432) && (res[i]?.Valid ?? false)).Count() == 2;
+                    
+                    if (KnowDefogWhirlpool)
+                    {
+                        foreach (int index in moves.Select((m, i) => i).Where(i => (moves[i] == 250 || moves[i] == 432)))
+                        {
+                            res[index] = new CheckResult(Severity.Invalid, V338, CheckIdentifier.Move);
+                        }
+                    }
+
+                    foreach (int hm in HMLearned.Where(l => res[l]?.Valid ?? false))
+                    {
+                        res[hm] = new CheckResult(Severity.Invalid, string.Format(V339,gen,gen+1), CheckIdentifier.Move);
+                    }
+                }
+
+                // Mark the gen 1 exclusive moves as illegal because the pokemon also have Non tradeback egg moves.
+                if (MixedGen1NonTradebackGen2)
+                {
+                    foreach (int m in Gen1MovesLearned)
+                    {
+                        res[m] = new CheckResult(Severity.Invalid, V335, CheckIdentifier.Move);
+                    }
+                }
+
+                if (res.All(r => r != null))
+                    return res;
+            }
+
+            if (res.All(r => r != null))
+                return res;
+
+            for (int m = 0; m < 4; m++)
+            {
+                if (res[m] == null)
+                    res[m] = new CheckResult(Severity.Invalid, V176, CheckIdentifier.Move);
             }
             return res;
         }
-
         private void verifyPreRelearn()
         {
             // For origins prior to relearn moves, need to try to match a mystery gift if applicable.
@@ -4991,5 +2604,4 @@
             "Wishing", "Battle Champ", "Regional Champ", "National Champ", "World Champ"
         };
     }
-}
->>>>>>> 46e7e063
+}